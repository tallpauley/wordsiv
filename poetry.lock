[[package]]
name = "alabaster"
version = "0.7.12"
description = "A configurable sidebar-enabled Sphinx theme"
category = "dev"
optional = false
python-versions = "*"

[[package]]
name = "appdirs"
version = "1.4.4"
description = "A small Python module for determining appropriate platform-specific dirs, e.g. a \"user data dir\"."
category = "dev"
optional = false
python-versions = "*"

[[package]]
name = "appnope"
version = "0.1.2"
description = "Disable App Nap on macOS >= 10.9"
category = "dev"
optional = false
python-versions = "*"

[[package]]
name = "astroid"
version = "2.5.6"
description = "An abstract syntax tree for Python with inference support."
category = "dev"
optional = false
python-versions = "~=3.6"

[package.dependencies]
lazy-object-proxy = ">=1.4.0"
typed-ast = {version = ">=1.4.0,<1.5", markers = "implementation_name == \"cpython\" and python_version < \"3.8\""}
wrapt = ">=1.11,<1.13"

[[package]]
name = "atomicwrites"
version = "1.4.0"
description = "Atomic file writes."
category = "dev"
optional = false
python-versions = ">=2.7, !=3.0.*, !=3.1.*, !=3.2.*, !=3.3.*"

[[package]]
name = "attrs"
version = "21.2.0"
description = "Classes Without Boilerplate"
category = "dev"
optional = false
python-versions = ">=2.7, !=3.0.*, !=3.1.*, !=3.2.*, !=3.3.*, !=3.4.*"

[package.extras]
dev = ["coverage[toml] (>=5.0.2)", "hypothesis", "pympler", "pytest (>=4.3.0)", "six", "mypy", "pytest-mypy-plugins", "zope.interface", "furo", "sphinx", "sphinx-notfound-page", "pre-commit"]
docs = ["furo", "sphinx", "zope.interface", "sphinx-notfound-page"]
tests = ["coverage[toml] (>=5.0.2)", "hypothesis", "pympler", "pytest (>=4.3.0)", "six", "mypy", "pytest-mypy-plugins", "zope.interface"]
tests_no_zope = ["coverage[toml] (>=5.0.2)", "hypothesis", "pympler", "pytest (>=4.3.0)", "six", "mypy", "pytest-mypy-plugins"]

[[package]]
name = "babel"
version = "2.9.1"
description = "Internationalization utilities"
category = "dev"
optional = false
python-versions = ">=2.7, !=3.0.*, !=3.1.*, !=3.2.*, !=3.3.*"

[package.dependencies]
pytz = ">=2015.7"

[[package]]
name = "backcall"
version = "0.2.0"
description = "Specifications for callback functions passed in to an API"
category = "dev"
optional = false
python-versions = "*"

[[package]]
name = "black"
version = "21.5b1"
description = "The uncompromising code formatter."
category = "dev"
optional = false
python-versions = ">=3.6.2"

[package.dependencies]
appdirs = "*"
click = ">=7.1.2"
mypy-extensions = ">=0.4.3"
pathspec = ">=0.8.1,<1"
regex = ">=2020.1.8"
toml = ">=0.10.1"
typed-ast = {version = ">=1.4.2", markers = "python_version < \"3.8\""}
typing-extensions = {version = ">=3.7.4", markers = "python_version < \"3.8\""}

[package.extras]
colorama = ["colorama (>=0.4.3)"]
d = ["aiohttp (>=3.6.0)", "aiohttp-cors"]
python2 = ["typed-ast (>=1.4.2)"]

[[package]]
name = "build"
version = "0.3.1.post1"
description = "A simple, correct PEP517 package builder"
category = "main"
optional = false
python-versions = "!=3.0.*,!=3.1.*,!=3.2.*,!=3.3.*,!=3.4.*,>=2.7"

[package.dependencies]
importlib-metadata = {version = "*", markers = "python_version < \"3.8\""}
packaging = "*"
pep517 = ">=0.9"
toml = "*"

[package.extras]
docs = ["furo (>=2020.11.19b18)", "sphinx (>=3.0,<4.0)", "sphinx-argparse-cli (>=1.5)", "sphinx-autodoc-typehints (>=1.10)"]
test = ["filelock (>=3)", "pytest (>=4)", "pytest-cov (>=2)", "pytest-mock (>=2)", "pytest-xdist (>=1.34)"]
typing = ["mypy (==0.800)", "typing-extensions (>=3.7.4.3)"]
virtualenv = ["virtualenv (>=20.0.35)"]

[[package]]
name = "certifi"
version = "2020.12.5"
description = "Python package for providing Mozilla's CA Bundle."
category = "dev"
optional = false
python-versions = "*"

[[package]]
name = "chardet"
version = "4.0.0"
description = "Universal encoding detector for Python 2 and 3"
category = "dev"
optional = false
python-versions = ">=2.7, !=3.0.*, !=3.1.*, !=3.2.*, !=3.3.*, !=3.4.*"

[[package]]
name = "click"
version = "7.1.2"
description = "Composable command line interface toolkit"
category = "main"
optional = false
python-versions = ">=2.7, !=3.0.*, !=3.1.*, !=3.2.*, !=3.3.*, !=3.4.*"

[[package]]
name = "colorama"
version = "0.4.4"
description = "Cross-platform colored terminal text."
category = "dev"
optional = false
python-versions = ">=2.7, !=3.0.*, !=3.1.*, !=3.2.*, !=3.3.*, !=3.4.*"

[[package]]
name = "coverage"
version = "5.5"
description = "Code coverage measurement for Python"
category = "dev"
optional = false
python-versions = ">=2.7, !=3.0.*, !=3.1.*, !=3.2.*, !=3.3.*, !=3.4.*, <4"

[package.extras]
toml = ["toml"]

[[package]]
name = "coveralls"
version = "3.0.1"
description = "Show coverage stats online via coveralls.io"
category = "dev"
optional = false
python-versions = ">= 3.5"

[package.dependencies]
coverage = ">=4.1,<6.0"
docopt = ">=0.6.1"
requests = ">=1.0.0"

[package.extras]
yaml = ["PyYAML (>=3.10)"]

[[package]]
name = "decorator"
version = "5.0.7"
description = "Decorators for Humans"
category = "dev"
optional = false
python-versions = ">=3.5"

[[package]]
name = "docopt"
version = "0.6.2"
description = "Pythonic argument parser, that will make you smile"
category = "dev"
optional = false
python-versions = "*"

[[package]]
name = "docutils"
<<<<<<< HEAD
version = "0.17.1"
=======
version = "0.16"
>>>>>>> 9299a356
description = "Docutils -- Python Documentation Utilities"
category = "dev"
optional = false
python-versions = ">=2.7, !=3.0.*, !=3.1.*, !=3.2.*, !=3.3.*, !=3.4.*"

[[package]]
name = "flake8"
version = "3.9.2"
description = "the modular source code checker: pep8 pyflakes and co"
category = "dev"
optional = false
python-versions = "!=3.0.*,!=3.1.*,!=3.2.*,!=3.3.*,!=3.4.*,>=2.7"

[package.dependencies]
importlib-metadata = {version = "*", markers = "python_version < \"3.8\""}
mccabe = ">=0.6.0,<0.7.0"
pycodestyle = ">=2.7.0,<2.8.0"
pyflakes = ">=2.3.0,<2.4.0"

[[package]]
name = "fonttools"
version = "4.23.0"
description = "Tools to manipulate font files"
category = "main"
optional = false
python-versions = ">=3.6"

[package.extras]
all = ["fs (>=2.2.0,<3)", "lxml (>=4.0,<5)", "zopfli (>=0.1.4)", "lz4 (>=1.7.4.2)", "matplotlib", "sympy", "skia-pathops (>=0.5.0)", "brotlicffi (>=0.8.0)", "scipy", "brotli (>=1.0.1)", "munkres", "unicodedata2 (>=13.0.0)", "xattr"]
graphite = ["lz4 (>=1.7.4.2)"]
interpolatable = ["scipy", "munkres"]
lxml = ["lxml (>=4.0,<5)"]
pathops = ["skia-pathops (>=0.5.0)"]
plot = ["matplotlib"]
symfont = ["sympy"]
type1 = ["xattr"]
ufo = ["fs (>=2.2.0,<3)"]
unicode = ["unicodedata2 (>=13.0.0)"]
woff = ["zopfli (>=0.1.4)", "brotlicffi (>=0.8.0)", "brotli (>=1.0.1)"]

[[package]]
name = "gprof2dot"
version = "2021.2.21"
description = "Generate a dot graph from the output of several profilers."
category = "dev"
optional = false
python-versions = "*"

[[package]]
name = "idna"
version = "2.10"
description = "Internationalized Domain Names in Applications (IDNA)"
category = "dev"
optional = false
python-versions = ">=2.7, !=3.0.*, !=3.1.*, !=3.2.*, !=3.3.*"

[[package]]
name = "imagesize"
version = "1.2.0"
description = "Getting image size from png/jpeg/jpeg2000/gif file"
category = "dev"
optional = false
python-versions = ">=2.7, !=3.0.*, !=3.1.*, !=3.2.*, !=3.3.*"

[[package]]
name = "importlib-metadata"
version = "4.0.1"
description = "Read metadata from Python packages"
category = "main"
optional = false
python-versions = ">=3.6"

[package.dependencies]
typing-extensions = {version = ">=3.6.4", markers = "python_version < \"3.8\""}
zipp = ">=0.5"

[package.extras]
docs = ["sphinx", "jaraco.packaging (>=8.2)", "rst.linker (>=1.9)"]
testing = ["pytest (>=4.6)", "pytest-checkdocs (>=2.4)", "pytest-flake8", "pytest-cov", "pytest-enabler (>=1.0.1)", "packaging", "pep517", "pyfakefs", "flufl.flake8", "pytest-black (>=0.3.7)", "pytest-mypy", "importlib-resources (>=1.3)"]

[[package]]
name = "iniconfig"
version = "1.1.1"
description = "iniconfig: brain-dead simple config-ini parsing"
category = "dev"
optional = false
python-versions = "*"

[[package]]
name = "ipython"
version = "7.23.1"
description = "IPython: Productive Interactive Computing"
category = "dev"
optional = false
python-versions = ">=3.7"

[package.dependencies]
appnope = {version = "*", markers = "sys_platform == \"darwin\""}
backcall = "*"
colorama = {version = "*", markers = "sys_platform == \"win32\""}
decorator = "*"
jedi = ">=0.16"
matplotlib-inline = "*"
pexpect = {version = ">4.3", markers = "sys_platform != \"win32\""}
pickleshare = "*"
prompt-toolkit = ">=2.0.0,<3.0.0 || >3.0.0,<3.0.1 || >3.0.1,<3.1.0"
pygments = "*"
traitlets = ">=4.2"

[package.extras]
all = ["Sphinx (>=1.3)", "ipykernel", "ipyparallel", "ipywidgets", "nbconvert", "nbformat", "nose (>=0.10.1)", "notebook", "numpy (>=1.16)", "pygments", "qtconsole", "requests", "testpath"]
doc = ["Sphinx (>=1.3)"]
kernel = ["ipykernel"]
nbconvert = ["nbconvert"]
nbformat = ["nbformat"]
notebook = ["notebook", "ipywidgets"]
parallel = ["ipyparallel"]
qtconsole = ["qtconsole"]
test = ["nose (>=0.10.1)", "requests", "testpath", "pygments", "nbformat", "ipykernel", "numpy (>=1.16)"]

[[package]]
name = "ipython-genutils"
version = "0.2.0"
description = "Vestigial utilities from IPython"
category = "dev"
optional = false
python-versions = "*"

[[package]]
name = "jedi"
version = "0.18.0"
description = "An autocompletion tool for Python that can be used for text editors."
category = "dev"
optional = false
python-versions = ">=3.6"

[package.dependencies]
parso = ">=0.8.0,<0.9.0"

[package.extras]
qa = ["flake8 (==3.8.3)", "mypy (==0.782)"]
testing = ["Django (<3.1)", "colorama", "docopt", "pytest (<6.0.0)"]

[[package]]
name = "jinja2"
version = "3.0.0"
description = "A very fast and expressive template engine."
category = "dev"
optional = false
python-versions = ">=3.6"

[package.dependencies]
MarkupSafe = ">=2.0.0rc2"

[package.extras]
i18n = ["Babel (>=2.7)"]

[[package]]
name = "lazy-object-proxy"
version = "1.6.0"
description = "A fast and thorough lazy object proxy."
category = "dev"
optional = false
python-versions = ">=2.7, !=3.0.*, !=3.1.*, !=3.2.*, !=3.3.*, !=3.4.*, !=3.5.*"

[[package]]
name = "markdown-it-py"
version = "1.1.0"
description = "Python port of markdown-it. Markdown parsing, done right!"
category = "dev"
optional = false
python-versions = "~=3.6"

[package.dependencies]
attrs = ">=19,<22"
typing-extensions = {version = ">=3.7.4", markers = "python_version < \"3.8\""}

[package.extras]
code_style = ["pre-commit (==2.6)"]
compare = ["commonmark (>=0.9.1,<0.10.0)", "markdown (>=3.2.2,<3.3.0)", "mistletoe-ebp (>=0.10.0,<0.11.0)", "mistune (>=0.8.4,<0.9.0)", "panflute (>=1.12,<2.0)"]
linkify = ["linkify-it-py (>=1.0,<2.0)"]
plugins = ["mdit-py-plugins"]
rtd = ["myst-nb (==0.13.0a1)", "pyyaml", "sphinx (>=2,<4)", "sphinx-copybutton", "sphinx-panels (>=0.4.0,<0.5.0)", "sphinx-book-theme"]
testing = ["coverage", "psutil", "pytest (>=3.6,<4)", "pytest-benchmark (>=3.2,<4.0)", "pytest-cov", "pytest-regressions"]

[[package]]
name = "markovify"
version = "0.9.0"
description = "A simple, extensible Markov chain generator. Uses include generating random semi-plausible sentences based on an existing text."
category = "main"
optional = false
python-versions = "*"

[package.dependencies]
unidecode = "*"

[[package]]
name = "markupsafe"
version = "2.0.0"
description = "Safely add untrusted strings to HTML/XML markup."
category = "dev"
optional = false
python-versions = ">=3.6"

[[package]]
name = "matplotlib-inline"
version = "0.1.2"
description = "Inline Matplotlib backend for Jupyter"
category = "dev"
optional = false
python-versions = ">=3.5"

[package.dependencies]
traitlets = "*"

[[package]]
name = "mccabe"
version = "0.6.1"
description = "McCabe checker, plugin for flake8"
category = "dev"
optional = false
python-versions = "*"

[[package]]
name = "mdit-py-plugins"
version = "0.2.8"
description = "Collection of plugins for markdown-it-py"
category = "dev"
optional = false
python-versions = "~=3.6"

[package.dependencies]
markdown-it-py = ">=1.0,<2.0"

[package.extras]
code_style = ["pre-commit (==2.6)"]
rtd = ["myst-parser (==0.14.0a3)", "sphinx-book-theme (>=0.1.0,<0.2.0)"]
testing = ["coverage", "pytest (>=3.6,<4)", "pytest-cov", "pytest-regressions"]

[[package]]
name = "mypy"
version = "0.812"
description = "Optional static typing for Python"
category = "dev"
optional = false
python-versions = ">=3.5"

[package.dependencies]
mypy-extensions = ">=0.4.3,<0.5.0"
typed-ast = ">=1.4.0,<1.5.0"
typing-extensions = ">=3.7.4"

[package.extras]
dmypy = ["psutil (>=4.0)"]

[[package]]
name = "mypy-extensions"
version = "0.4.3"
description = "Experimental type system extensions for programs checked with the mypy typechecker."
category = "dev"
optional = false
python-versions = "*"

[[package]]
name = "myst-parser"
version = "0.14.0"
description = "An extended commonmark compliant parser, with bridges to docutils & sphinx."
category = "dev"
optional = false
python-versions = ">=3.6"

[package.dependencies]
docutils = ">=0.15,<0.18"
jinja2 = "*"
markdown-it-py = ">=1.0.0,<2.0.0"
mdit-py-plugins = ">=0.2.8,<0.3.0"
pyyaml = "*"
sphinx = ">=2.1,<4"

[package.extras]
code_style = ["pre-commit (>=2.12,<3.0)"]
linkify = ["linkify-it-py (>=1.0,<2.0)"]
rtd = ["ipython", "sphinx-book-theme (>=0.1.0,<0.2.0)", "sphinx-panels (>=0.5.2,<0.6.0)", "sphinxcontrib-bibtex (>=2.1,<3.0)"]
testing = ["beautifulsoup4", "coverage", "docutils (>=0.17.0,<0.18.0)", "pytest (>=3.6,<4)", "pytest-cov", "pytest-regressions"]

[[package]]
name = "packaging"
version = "20.9"
description = "Core utilities for Python packages"
category = "main"
optional = false
python-versions = ">=2.7, !=3.0.*, !=3.1.*, !=3.2.*, !=3.3.*"

[package.dependencies]
pyparsing = ">=2.0.2"

[[package]]
name = "parso"
version = "0.8.2"
description = "A Python Parser"
category = "dev"
optional = false
python-versions = ">=3.6"

[package.extras]
qa = ["flake8 (==3.8.3)", "mypy (==0.782)"]
testing = ["docopt", "pytest (<6.0.0)"]

[[package]]
name = "pathspec"
version = "0.8.1"
description = "Utility library for gitignore style pattern matching of file paths."
category = "dev"
optional = false
python-versions = ">=2.7, !=3.0.*, !=3.1.*, !=3.2.*, !=3.3.*, !=3.4.*"

[[package]]
name = "pep517"
version = "0.10.0"
description = "Wrappers to build Python packages using PEP 517 hooks"
category = "main"
optional = false
python-versions = "*"

[package.dependencies]
importlib_metadata = {version = "*", markers = "python_version < \"3.8\""}
toml = "*"
zipp = {version = "*", markers = "python_version < \"3.8\""}

[[package]]
name = "pexpect"
version = "4.8.0"
description = "Pexpect allows easy control of interactive console applications."
category = "dev"
optional = false
python-versions = "*"

[package.dependencies]
ptyprocess = ">=0.5"

[[package]]
name = "pickleshare"
version = "0.7.5"
description = "Tiny 'shelve'-like database with concurrency support"
category = "dev"
optional = false
python-versions = "*"

[[package]]
name = "pluggy"
version = "0.13.1"
description = "plugin and hook calling mechanisms for python"
category = "dev"
optional = false
python-versions = ">=2.7, !=3.0.*, !=3.1.*, !=3.2.*, !=3.3.*"

[package.dependencies]
importlib-metadata = {version = ">=0.12", markers = "python_version < \"3.8\""}

[package.extras]
dev = ["pre-commit", "tox"]

[[package]]
name = "prompt-toolkit"
version = "3.0.18"
description = "Library for building powerful interactive command lines in Python"
category = "dev"
optional = false
python-versions = ">=3.6.1"

[package.dependencies]
wcwidth = "*"

[[package]]
name = "ptyprocess"
version = "0.7.0"
description = "Run a subprocess in a pseudo terminal"
category = "dev"
optional = false
python-versions = "*"

[[package]]
name = "py"
version = "1.10.0"
description = "library with cross-python path, ini-parsing, io, code, log facilities"
category = "dev"
optional = false
python-versions = ">=2.7, !=3.0.*, !=3.1.*, !=3.2.*, !=3.3.*"

[[package]]
name = "pycodestyle"
version = "2.7.0"
description = "Python style guide checker"
category = "dev"
optional = false
python-versions = ">=2.7, !=3.0.*, !=3.1.*, !=3.2.*, !=3.3.*"

[[package]]
name = "pyflakes"
version = "2.3.1"
description = "passive checker of Python programs"
category = "dev"
optional = false
python-versions = ">=2.7, !=3.0.*, !=3.1.*, !=3.2.*, !=3.3.*"

[[package]]
name = "pygments"
version = "2.9.0"
description = "Pygments is a syntax highlighting package written in Python."
category = "dev"
optional = false
python-versions = ">=3.5"

[[package]]
name = "pyparsing"
version = "2.4.7"
description = "Python parsing module"
category = "main"
optional = false
python-versions = ">=2.6, !=3.0.*, !=3.1.*, !=3.2.*"

[[package]]
name = "pytest"
version = "6.2.4"
description = "pytest: simple powerful testing with Python"
category = "dev"
optional = false
python-versions = ">=3.6"

[package.dependencies]
atomicwrites = {version = ">=1.0", markers = "sys_platform == \"win32\""}
attrs = ">=19.2.0"
colorama = {version = "*", markers = "sys_platform == \"win32\""}
importlib-metadata = {version = ">=0.12", markers = "python_version < \"3.8\""}
iniconfig = "*"
packaging = "*"
pluggy = ">=0.12,<1.0.0a1"
py = ">=1.8.2"
toml = "*"

[package.extras]
testing = ["argcomplete", "hypothesis (>=3.56)", "mock", "nose", "requests", "xmlschema"]

[[package]]
name = "pytest-profiling"
version = "1.7.0"
description = "Profiling plugin for py.test"
category = "dev"
optional = false
python-versions = "*"

[package.dependencies]
gprof2dot = "*"
pytest = "*"
six = "*"

[package.extras]
tests = ["pytest-virtualenv"]

[[package]]
name = "pytz"
version = "2021.1"
description = "World timezone definitions, modern and historical"
category = "dev"
optional = false
python-versions = "*"

[[package]]
name = "pyyaml"
version = "5.4.1"
description = "YAML parser and emitter for Python"
category = "dev"
optional = false
python-versions = ">=2.7, !=3.0.*, !=3.1.*, !=3.2.*, !=3.3.*, !=3.4.*, !=3.5.*"

[[package]]
name = "regex"
version = "2021.4.4"
description = "Alternative regular expression module, to replace re."
category = "dev"
optional = false
python-versions = "*"

[[package]]
name = "requests"
version = "2.25.1"
description = "Python HTTP for Humans."
category = "dev"
optional = false
python-versions = ">=2.7, !=3.0.*, !=3.1.*, !=3.2.*, !=3.3.*, !=3.4.*"

[package.dependencies]
certifi = ">=2017.4.17"
chardet = ">=3.0.2,<5"
idna = ">=2.5,<3"
urllib3 = ">=1.21.1,<1.27"

[package.extras]
security = ["pyOpenSSL (>=0.14)", "cryptography (>=1.3.4)"]
socks = ["PySocks (>=1.5.6,!=1.5.7)", "win-inet-pton"]

[[package]]
name = "six"
version = "1.16.0"
description = "Python 2 and 3 compatibility utilities"
category = "dev"
optional = false
python-versions = ">=2.7, !=3.0.*, !=3.1.*, !=3.2.*"

[[package]]
name = "snakeviz"
version = "2.1.0"
description = "A web-based viewer for Python profiler output"
category = "main"
optional = false
python-versions = "*"

[package.dependencies]
tornado = ">=2.0"

[[package]]
name = "snowballstemmer"
version = "2.1.0"
description = "This package provides 29 stemmers for 28 languages generated from Snowball algorithms."
category = "dev"
optional = false
python-versions = "*"

[[package]]
name = "sphinx"
<<<<<<< HEAD
version = "3.5.3"
=======
version = "3.5.4"
>>>>>>> 9299a356
description = "Python documentation generator"
category = "dev"
optional = false
python-versions = ">=3.5"

[package.dependencies]
alabaster = ">=0.7,<0.8"
babel = ">=1.3"
colorama = {version = ">=0.3.5", markers = "sys_platform == \"win32\""}
<<<<<<< HEAD
docutils = ">=0.12"
=======
docutils = ">=0.12,<0.17"
>>>>>>> 9299a356
imagesize = "*"
Jinja2 = ">=2.3"
packaging = "*"
Pygments = ">=2.0"
requests = ">=2.5.0"
snowballstemmer = ">=1.1"
sphinxcontrib-applehelp = "*"
sphinxcontrib-devhelp = "*"
sphinxcontrib-htmlhelp = "*"
sphinxcontrib-jsmath = "*"
sphinxcontrib-qthelp = "*"
sphinxcontrib-serializinghtml = "*"

[package.extras]
docs = ["sphinxcontrib-websupport"]
lint = ["flake8 (>=3.5.0)", "isort", "mypy (>=0.800)", "docutils-stubs"]
test = ["pytest", "pytest-cov", "html5lib", "cython", "typed-ast"]

[[package]]
name = "sphinx-autoapi"
version = "1.8.1"
description = "Sphinx API documentation generator"
category = "dev"
optional = false
python-versions = ">=3.6"

[package.dependencies]
astroid = ">=2.4"
Jinja2 = "*"
PyYAML = "*"
sphinx = ">=3.0"
unidecode = "*"

[package.extras]
docs = ["sphinx", "sphinx-rtd-theme"]
dotnet = ["sphinxcontrib-dotnetdomain"]
go = ["sphinxcontrib-golangdomain"]

[[package]]
name = "sphinxcontrib-applehelp"
version = "1.0.2"
description = "sphinxcontrib-applehelp is a sphinx extension which outputs Apple help books"
category = "dev"
optional = false
python-versions = ">=3.5"

[package.extras]
lint = ["flake8", "mypy", "docutils-stubs"]
test = ["pytest"]

[[package]]
name = "sphinxcontrib-devhelp"
version = "1.0.2"
description = "sphinxcontrib-devhelp is a sphinx extension which outputs Devhelp document."
category = "dev"
optional = false
python-versions = ">=3.5"

[package.extras]
lint = ["flake8", "mypy", "docutils-stubs"]
test = ["pytest"]

[[package]]
name = "sphinxcontrib-htmlhelp"
version = "1.0.3"
description = "sphinxcontrib-htmlhelp is a sphinx extension which renders HTML help files"
category = "dev"
optional = false
python-versions = ">=3.5"

[package.extras]
lint = ["flake8", "mypy", "docutils-stubs"]
test = ["pytest", "html5lib"]

[[package]]
name = "sphinxcontrib-jsmath"
version = "1.0.1"
description = "A sphinx extension which renders display math in HTML via JavaScript"
category = "dev"
optional = false
python-versions = ">=3.5"

[package.extras]
test = ["pytest", "flake8", "mypy"]

[[package]]
name = "sphinxcontrib-qthelp"
version = "1.0.3"
description = "sphinxcontrib-qthelp is a sphinx extension which outputs QtHelp document."
category = "dev"
optional = false
python-versions = ">=3.5"

[package.extras]
lint = ["flake8", "mypy", "docutils-stubs"]
test = ["pytest"]

[[package]]
name = "sphinxcontrib-serializinghtml"
version = "1.1.4"
description = "sphinxcontrib-serializinghtml is a sphinx extension which outputs \"serialized\" HTML files (json and pickle)."
category = "dev"
optional = false
python-versions = ">=3.5"

[package.extras]
lint = ["flake8", "mypy", "docutils-stubs"]
test = ["pytest"]

[[package]]
name = "toml"
version = "0.10.2"
description = "Python Library for Tom's Obvious, Minimal Language"
category = "main"
optional = false
python-versions = ">=2.6, !=3.0.*, !=3.1.*, !=3.2.*"

[[package]]
name = "tornado"
version = "6.1"
description = "Tornado is a Python web framework and asynchronous networking library, originally developed at FriendFeed."
category = "main"
optional = false
python-versions = ">= 3.5"

[[package]]
name = "traitlets"
version = "5.0.5"
description = "Traitlets Python configuration system"
category = "dev"
optional = false
python-versions = ">=3.7"

[package.dependencies]
ipython-genutils = "*"

[package.extras]
test = ["pytest"]

[[package]]
name = "typed-ast"
version = "1.4.3"
description = "a fork of Python 2 and 3 ast modules with type comment support"
category = "dev"
optional = false
python-versions = "*"

[[package]]
name = "typer"
version = "0.3.2"
description = "Typer, build great CLIs. Easy to code. Based on Python type hints."
category = "main"
optional = false
python-versions = ">=3.6"

[package.dependencies]
click = ">=7.1.1,<7.2.0"

[package.extras]
test = ["pytest-xdist (>=1.32.0,<2.0.0)", "pytest-sugar (>=0.9.4,<0.10.0)", "mypy (==0.782)", "black (>=19.10b0,<20.0b0)", "isort (>=5.0.6,<6.0.0)", "shellingham (>=1.3.0,<2.0.0)", "pytest (>=4.4.0,<5.4.0)", "pytest-cov (>=2.10.0,<3.0.0)", "coverage (>=5.2,<6.0)"]
all = ["colorama (>=0.4.3,<0.5.0)", "shellingham (>=1.3.0,<2.0.0)"]
dev = ["autoflake (>=1.3.1,<2.0.0)", "flake8 (>=3.8.3,<4.0.0)"]
doc = ["mkdocs (>=1.1.2,<2.0.0)", "mkdocs-material (>=5.4.0,<6.0.0)", "markdown-include (>=0.5.1,<0.6.0)"]

[[package]]
name = "typing-extensions"
version = "3.10.0.0"
description = "Backported and Experimental Type Hints for Python 3.5+"
category = "main"
optional = false
python-versions = "*"

[[package]]
name = "unidecode"
version = "1.2.0"
description = "ASCII transliterations of Unicode text"
category = "main"
optional = false
python-versions = ">=2.7, !=3.0.*, !=3.1.*, !=3.2.*, !=3.3.*"

[[package]]
name = "urllib3"
version = "1.26.4"
description = "HTTP library with thread-safe connection pooling, file post, and more."
category = "dev"
optional = false
python-versions = ">=2.7, !=3.0.*, !=3.1.*, !=3.2.*, !=3.3.*, !=3.4.*, <4"

[package.extras]
secure = ["pyOpenSSL (>=0.14)", "cryptography (>=1.3.4)", "idna (>=2.0.0)", "certifi", "ipaddress"]
socks = ["PySocks (>=1.5.6,!=1.5.7,<2.0)"]
brotli = ["brotlipy (>=0.6.0)"]

[[package]]
name = "wcwidth"
version = "0.2.5"
description = "Measures the displayed width of unicode strings in a terminal"
category = "dev"
optional = false
python-versions = "*"

[[package]]
name = "wrapt"
version = "1.12.1"
description = "Module for decorators, wrappers and monkey patching."
category = "dev"
optional = false
python-versions = "*"

[[package]]
name = "zipp"
version = "3.4.1"
description = "Backport of pathlib-compatible object wrapper for zip files"
category = "main"
optional = false
python-versions = ">=3.6"

[package.extras]
docs = ["sphinx", "jaraco.packaging (>=8.2)", "rst.linker (>=1.9)"]
testing = ["pytest (>=4.6)", "pytest-checkdocs (>=1.2.3)", "pytest-flake8", "pytest-cov", "pytest-enabler", "jaraco.itertools", "func-timeout", "pytest-black (>=0.3.7)", "pytest-mypy"]

[metadata]
lock-version = "1.1"
python-versions = "^3.7"
content-hash = "e8506ba5f74053e01708b0f84da98c3939b926468ce541b9b8d25cb358476f45"

[metadata.files]
alabaster = [
    {file = "alabaster-0.7.12-py2.py3-none-any.whl", hash = "sha256:446438bdcca0e05bd45ea2de1668c1d9b032e1a9154c2c259092d77031ddd359"},
    {file = "alabaster-0.7.12.tar.gz", hash = "sha256:a661d72d58e6ea8a57f7a86e37d86716863ee5e92788398526d58b26a4e4dc02"},
]
appdirs = [
    {file = "appdirs-1.4.4-py2.py3-none-any.whl", hash = "sha256:a841dacd6b99318a741b166adb07e19ee71a274450e68237b4650ca1055ab128"},
    {file = "appdirs-1.4.4.tar.gz", hash = "sha256:7d5d0167b2b1ba821647616af46a749d1c653740dd0d2415100fe26e27afdf41"},
]
appnope = [
    {file = "appnope-0.1.2-py2.py3-none-any.whl", hash = "sha256:93aa393e9d6c54c5cd570ccadd8edad61ea0c4b9ea7a01409020c9aa019eb442"},
    {file = "appnope-0.1.2.tar.gz", hash = "sha256:dd83cd4b5b460958838f6eb3000c660b1f9caf2a5b1de4264e941512f603258a"},
]
astroid = [
    {file = "astroid-2.5.6-py3-none-any.whl", hash = "sha256:4db03ab5fc3340cf619dbc25e42c2cc3755154ce6009469766d7143d1fc2ee4e"},
    {file = "astroid-2.5.6.tar.gz", hash = "sha256:8a398dfce302c13f14bab13e2b14fe385d32b73f4e4853b9bdfb64598baa1975"},
]
atomicwrites = [
    {file = "atomicwrites-1.4.0-py2.py3-none-any.whl", hash = "sha256:6d1784dea7c0c8d4a5172b6c620f40b6e4cbfdf96d783691f2e1302a7b88e197"},
    {file = "atomicwrites-1.4.0.tar.gz", hash = "sha256:ae70396ad1a434f9c7046fd2dd196fc04b12f9e91ffb859164193be8b6168a7a"},
]
attrs = [
    {file = "attrs-21.2.0-py2.py3-none-any.whl", hash = "sha256:149e90d6d8ac20db7a955ad60cf0e6881a3f20d37096140088356da6c716b0b1"},
    {file = "attrs-21.2.0.tar.gz", hash = "sha256:ef6aaac3ca6cd92904cdd0d83f629a15f18053ec84e6432106f7a4d04ae4f5fb"},
]
babel = [
    {file = "Babel-2.9.1-py2.py3-none-any.whl", hash = "sha256:ab49e12b91d937cd11f0b67cb259a57ab4ad2b59ac7a3b41d6c06c0ac5b0def9"},
    {file = "Babel-2.9.1.tar.gz", hash = "sha256:bc0c176f9f6a994582230df350aa6e05ba2ebe4b3ac317eab29d9be5d2768da0"},
]
backcall = [
    {file = "backcall-0.2.0-py2.py3-none-any.whl", hash = "sha256:fbbce6a29f263178a1f7915c1940bde0ec2b2a967566fe1c65c1dfb7422bd255"},
    {file = "backcall-0.2.0.tar.gz", hash = "sha256:5cbdbf27be5e7cfadb448baf0aa95508f91f2bbc6c6437cd9cd06e2a4c215e1e"},
]
black = [
    {file = "black-21.5b1-py3-none-any.whl", hash = "sha256:8a60071a0043876a4ae96e6c69bd3a127dad2c1ca7c8083573eb82f92705d008"},
    {file = "black-21.5b1.tar.gz", hash = "sha256:23695358dbcb3deafe7f0a3ad89feee5999a46be5fec21f4f1d108be0bcdb3b1"},
]
build = [
    {file = "build-0.3.1.post1-py2.py3-none-any.whl", hash = "sha256:88bc8ff6cb948247bebd5b3bf6b8b71d10fd93bce848f9d2fd9b28cbdd40ae8b"},
    {file = "build-0.3.1.post1.tar.gz", hash = "sha256:85123bf327404e68142b1eb2a8298b052e984ad5b12738549688371e6337c73a"},
]
certifi = [
    {file = "certifi-2020.12.5-py2.py3-none-any.whl", hash = "sha256:719a74fb9e33b9bd44cc7f3a8d94bc35e4049deebe19ba7d8e108280cfd59830"},
    {file = "certifi-2020.12.5.tar.gz", hash = "sha256:1a4995114262bffbc2413b159f2a1a480c969de6e6eb13ee966d470af86af59c"},
]
chardet = [
    {file = "chardet-4.0.0-py2.py3-none-any.whl", hash = "sha256:f864054d66fd9118f2e67044ac8981a54775ec5b67aed0441892edb553d21da5"},
    {file = "chardet-4.0.0.tar.gz", hash = "sha256:0d6f53a15db4120f2b08c94f11e7d93d2c911ee118b6b30a04ec3ee8310179fa"},
]
click = [
    {file = "click-7.1.2-py2.py3-none-any.whl", hash = "sha256:dacca89f4bfadd5de3d7489b7c8a566eee0d3676333fbb50030263894c38c0dc"},
    {file = "click-7.1.2.tar.gz", hash = "sha256:d2b5255c7c6349bc1bd1e59e08cd12acbbd63ce649f2588755783aa94dfb6b1a"},
]
colorama = [
    {file = "colorama-0.4.4-py2.py3-none-any.whl", hash = "sha256:9f47eda37229f68eee03b24b9748937c7dc3868f906e8ba69fbcbdd3bc5dc3e2"},
    {file = "colorama-0.4.4.tar.gz", hash = "sha256:5941b2b48a20143d2267e95b1c2a7603ce057ee39fd88e7329b0c292aa16869b"},
]
coverage = [
    {file = "coverage-5.5-cp27-cp27m-macosx_10_9_x86_64.whl", hash = "sha256:b6d534e4b2ab35c9f93f46229363e17f63c53ad01330df9f2d6bd1187e5eaacf"},
    {file = "coverage-5.5-cp27-cp27m-manylinux1_i686.whl", hash = "sha256:b7895207b4c843c76a25ab8c1e866261bcfe27bfaa20c192de5190121770672b"},
    {file = "coverage-5.5-cp27-cp27m-manylinux1_x86_64.whl", hash = "sha256:c2723d347ab06e7ddad1a58b2a821218239249a9e4365eaff6649d31180c1669"},
    {file = "coverage-5.5-cp27-cp27m-manylinux2010_i686.whl", hash = "sha256:900fbf7759501bc7807fd6638c947d7a831fc9fdf742dc10f02956ff7220fa90"},
    {file = "coverage-5.5-cp27-cp27m-manylinux2010_x86_64.whl", hash = "sha256:004d1880bed2d97151facef49f08e255a20ceb6f9432df75f4eef018fdd5a78c"},
    {file = "coverage-5.5-cp27-cp27m-win32.whl", hash = "sha256:06191eb60f8d8a5bc046f3799f8a07a2d7aefb9504b0209aff0b47298333302a"},
    {file = "coverage-5.5-cp27-cp27m-win_amd64.whl", hash = "sha256:7501140f755b725495941b43347ba8a2777407fc7f250d4f5a7d2a1050ba8e82"},
    {file = "coverage-5.5-cp27-cp27mu-manylinux1_i686.whl", hash = "sha256:372da284cfd642d8e08ef606917846fa2ee350f64994bebfbd3afb0040436905"},
    {file = "coverage-5.5-cp27-cp27mu-manylinux1_x86_64.whl", hash = "sha256:8963a499849a1fc54b35b1c9f162f4108017b2e6db2c46c1bed93a72262ed083"},
    {file = "coverage-5.5-cp27-cp27mu-manylinux2010_i686.whl", hash = "sha256:869a64f53488f40fa5b5b9dcb9e9b2962a66a87dab37790f3fcfb5144b996ef5"},
    {file = "coverage-5.5-cp27-cp27mu-manylinux2010_x86_64.whl", hash = "sha256:4a7697d8cb0f27399b0e393c0b90f0f1e40c82023ea4d45d22bce7032a5d7b81"},
    {file = "coverage-5.5-cp310-cp310-macosx_10_14_x86_64.whl", hash = "sha256:8d0a0725ad7c1a0bcd8d1b437e191107d457e2ec1084b9f190630a4fb1af78e6"},
    {file = "coverage-5.5-cp310-cp310-manylinux1_x86_64.whl", hash = "sha256:51cb9476a3987c8967ebab3f0fe144819781fca264f57f89760037a2ea191cb0"},
    {file = "coverage-5.5-cp310-cp310-win_amd64.whl", hash = "sha256:c0891a6a97b09c1f3e073a890514d5012eb256845c451bd48f7968ef939bf4ae"},
    {file = "coverage-5.5-cp35-cp35m-macosx_10_9_x86_64.whl", hash = "sha256:3487286bc29a5aa4b93a072e9592f22254291ce96a9fbc5251f566b6b7343cdb"},
    {file = "coverage-5.5-cp35-cp35m-manylinux1_i686.whl", hash = "sha256:deee1077aae10d8fa88cb02c845cfba9b62c55e1183f52f6ae6a2df6a2187160"},
    {file = "coverage-5.5-cp35-cp35m-manylinux1_x86_64.whl", hash = "sha256:f11642dddbb0253cc8853254301b51390ba0081750a8ac03f20ea8103f0c56b6"},
    {file = "coverage-5.5-cp35-cp35m-manylinux2010_i686.whl", hash = "sha256:6c90e11318f0d3c436a42409f2749ee1a115cd8b067d7f14c148f1ce5574d701"},
    {file = "coverage-5.5-cp35-cp35m-manylinux2010_x86_64.whl", hash = "sha256:30c77c1dc9f253283e34c27935fded5015f7d1abe83bc7821680ac444eaf7793"},
    {file = "coverage-5.5-cp35-cp35m-win32.whl", hash = "sha256:9a1ef3b66e38ef8618ce5fdc7bea3d9f45f3624e2a66295eea5e57966c85909e"},
    {file = "coverage-5.5-cp35-cp35m-win_amd64.whl", hash = "sha256:972c85d205b51e30e59525694670de6a8a89691186012535f9d7dbaa230e42c3"},
    {file = "coverage-5.5-cp36-cp36m-macosx_10_9_x86_64.whl", hash = "sha256:af0e781009aaf59e25c5a678122391cb0f345ac0ec272c7961dc5455e1c40066"},
    {file = "coverage-5.5-cp36-cp36m-manylinux1_i686.whl", hash = "sha256:74d881fc777ebb11c63736622b60cb9e4aee5cace591ce274fb69e582a12a61a"},
    {file = "coverage-5.5-cp36-cp36m-manylinux1_x86_64.whl", hash = "sha256:92b017ce34b68a7d67bd6d117e6d443a9bf63a2ecf8567bb3d8c6c7bc5014465"},
    {file = "coverage-5.5-cp36-cp36m-manylinux2010_i686.whl", hash = "sha256:d636598c8305e1f90b439dbf4f66437de4a5e3c31fdf47ad29542478c8508bbb"},
    {file = "coverage-5.5-cp36-cp36m-manylinux2010_x86_64.whl", hash = "sha256:41179b8a845742d1eb60449bdb2992196e211341818565abded11cfa90efb821"},
    {file = "coverage-5.5-cp36-cp36m-win32.whl", hash = "sha256:040af6c32813fa3eae5305d53f18875bedd079960822ef8ec067a66dd8afcd45"},
    {file = "coverage-5.5-cp36-cp36m-win_amd64.whl", hash = "sha256:5fec2d43a2cc6965edc0bb9e83e1e4b557f76f843a77a2496cbe719583ce8184"},
    {file = "coverage-5.5-cp37-cp37m-macosx_10_9_x86_64.whl", hash = "sha256:18ba8bbede96a2c3dde7b868de9dcbd55670690af0988713f0603f037848418a"},
    {file = "coverage-5.5-cp37-cp37m-manylinux1_i686.whl", hash = "sha256:2910f4d36a6a9b4214bb7038d537f015346f413a975d57ca6b43bf23d6563b53"},
    {file = "coverage-5.5-cp37-cp37m-manylinux1_x86_64.whl", hash = "sha256:f0b278ce10936db1a37e6954e15a3730bea96a0997c26d7fee88e6c396c2086d"},
    {file = "coverage-5.5-cp37-cp37m-manylinux2010_i686.whl", hash = "sha256:796c9c3c79747146ebd278dbe1e5c5c05dd6b10cc3bcb8389dfdf844f3ead638"},
    {file = "coverage-5.5-cp37-cp37m-manylinux2010_x86_64.whl", hash = "sha256:53194af30d5bad77fcba80e23a1441c71abfb3e01192034f8246e0d8f99528f3"},
    {file = "coverage-5.5-cp37-cp37m-win32.whl", hash = "sha256:184a47bbe0aa6400ed2d41d8e9ed868b8205046518c52464fde713ea06e3a74a"},
    {file = "coverage-5.5-cp37-cp37m-win_amd64.whl", hash = "sha256:2949cad1c5208b8298d5686d5a85b66aae46d73eec2c3e08c817dd3513e5848a"},
    {file = "coverage-5.5-cp38-cp38-macosx_10_9_x86_64.whl", hash = "sha256:217658ec7187497e3f3ebd901afdca1af062b42cfe3e0dafea4cced3983739f6"},
    {file = "coverage-5.5-cp38-cp38-manylinux1_i686.whl", hash = "sha256:1aa846f56c3d49205c952d8318e76ccc2ae23303351d9270ab220004c580cfe2"},
    {file = "coverage-5.5-cp38-cp38-manylinux1_x86_64.whl", hash = "sha256:24d4a7de75446be83244eabbff746d66b9240ae020ced65d060815fac3423759"},
    {file = "coverage-5.5-cp38-cp38-manylinux2010_i686.whl", hash = "sha256:d1f8bf7b90ba55699b3a5e44930e93ff0189aa27186e96071fac7dd0d06a1873"},
    {file = "coverage-5.5-cp38-cp38-manylinux2010_x86_64.whl", hash = "sha256:970284a88b99673ccb2e4e334cfb38a10aab7cd44f7457564d11898a74b62d0a"},
    {file = "coverage-5.5-cp38-cp38-win32.whl", hash = "sha256:01d84219b5cdbfc8122223b39a954820929497a1cb1422824bb86b07b74594b6"},
    {file = "coverage-5.5-cp38-cp38-win_amd64.whl", hash = "sha256:2e0d881ad471768bf6e6c2bf905d183543f10098e3b3640fc029509530091502"},
    {file = "coverage-5.5-cp39-cp39-macosx_10_9_x86_64.whl", hash = "sha256:d1f9ce122f83b2305592c11d64f181b87153fc2c2bbd3bb4a3dde8303cfb1a6b"},
    {file = "coverage-5.5-cp39-cp39-manylinux1_i686.whl", hash = "sha256:13c4ee887eca0f4c5a247b75398d4114c37882658300e153113dafb1d76de529"},
    {file = "coverage-5.5-cp39-cp39-manylinux1_x86_64.whl", hash = "sha256:52596d3d0e8bdf3af43db3e9ba8dcdaac724ba7b5ca3f6358529d56f7a166f8b"},
    {file = "coverage-5.5-cp39-cp39-manylinux2010_i686.whl", hash = "sha256:2cafbbb3af0733db200c9b5f798d18953b1a304d3f86a938367de1567f4b5bff"},
    {file = "coverage-5.5-cp39-cp39-manylinux2010_x86_64.whl", hash = "sha256:44d654437b8ddd9eee7d1eaee28b7219bec228520ff809af170488fd2fed3e2b"},
    {file = "coverage-5.5-cp39-cp39-win32.whl", hash = "sha256:d314ed732c25d29775e84a960c3c60808b682c08d86602ec2c3008e1202e3bb6"},
    {file = "coverage-5.5-cp39-cp39-win_amd64.whl", hash = "sha256:13034c4409db851670bc9acd836243aeee299949bd5673e11844befcb0149f03"},
    {file = "coverage-5.5-pp36-none-any.whl", hash = "sha256:f030f8873312a16414c0d8e1a1ddff2d3235655a2174e3648b4fa66b3f2f1079"},
    {file = "coverage-5.5-pp37-none-any.whl", hash = "sha256:2a3859cb82dcbda1cfd3e6f71c27081d18aa251d20a17d87d26d4cd216fb0af4"},
    {file = "coverage-5.5.tar.gz", hash = "sha256:ebe78fe9a0e874362175b02371bdfbee64d8edc42a044253ddf4ee7d3c15212c"},
]
coveralls = [
    {file = "coveralls-3.0.1-py2.py3-none-any.whl", hash = "sha256:7bd173b3425733661ba3063c88f180127cc2b20e9740686f86d2622b31b41385"},
    {file = "coveralls-3.0.1.tar.gz", hash = "sha256:cbb942ae5ef3d2b55388cb5b43e93a269544911535f1e750e1c656aef019ce60"},
]
decorator = [
    {file = "decorator-5.0.7-py3-none-any.whl", hash = "sha256:945d84890bb20cc4a2f4a31fc4311c0c473af65ea318617f13a7257c9a58bc98"},
    {file = "decorator-5.0.7.tar.gz", hash = "sha256:6f201a6c4dac3d187352661f508b9364ec8091217442c9478f1f83c003a0f060"},
]
docopt = [
    {file = "docopt-0.6.2.tar.gz", hash = "sha256:49b3a825280bd66b3aa83585ef59c4a8c82f2c8a522dbe754a8bc8d08c85c491"},
]
docutils = [
<<<<<<< HEAD
    {file = "docutils-0.17.1-py2.py3-none-any.whl", hash = "sha256:cf316c8370a737a022b72b56874f6602acf974a37a9fba42ec2876387549fc61"},
    {file = "docutils-0.17.1.tar.gz", hash = "sha256:686577d2e4c32380bb50cbb22f575ed742d58168cee37e99117a854bcd88f125"},
=======
    {file = "docutils-0.16-py2.py3-none-any.whl", hash = "sha256:0c5b78adfbf7762415433f5515cd5c9e762339e23369dbe8000d84a4bf4ab3af"},
    {file = "docutils-0.16.tar.gz", hash = "sha256:c2de3a60e9e7d07be26b7f2b00ca0309c207e06c100f9cc2a94931fc75a478fc"},
>>>>>>> 9299a356
]
flake8 = [
    {file = "flake8-3.9.2-py2.py3-none-any.whl", hash = "sha256:bf8fd333346d844f616e8d47905ef3a3384edae6b4e9beb0c5101e25e3110907"},
    {file = "flake8-3.9.2.tar.gz", hash = "sha256:07528381786f2a6237b061f6e96610a4167b226cb926e2aa2b6b1d78057c576b"},
]
fonttools = [
    {file = "fonttools-4.23.0-py3-none-any.whl", hash = "sha256:c3f01e8fda6fcf0c74a1e320f501fc8904b1c2726481c0257bd1a9437f688a41"},
    {file = "fonttools-4.23.0.zip", hash = "sha256:55f5a6474683ca96c50b71ff103d9766a9bcd8a0e90cd7272bd8e9c5aaaffdd7"},
]
gprof2dot = [
    {file = "gprof2dot-2021.2.21.tar.gz", hash = "sha256:1223189383b53dcc8ecfd45787ac48c0ed7b4dbc16ee8b88695d053eea1acabf"},
]
idna = [
    {file = "idna-2.10-py2.py3-none-any.whl", hash = "sha256:b97d804b1e9b523befed77c48dacec60e6dcb0b5391d57af6a65a312a90648c0"},
    {file = "idna-2.10.tar.gz", hash = "sha256:b307872f855b18632ce0c21c5e45be78c0ea7ae4c15c828c20788b26921eb3f6"},
]
imagesize = [
    {file = "imagesize-1.2.0-py2.py3-none-any.whl", hash = "sha256:6965f19a6a2039c7d48bca7dba2473069ff854c36ae6f19d2cde309d998228a1"},
    {file = "imagesize-1.2.0.tar.gz", hash = "sha256:b1f6b5a4eab1f73479a50fb79fcf729514a900c341d8503d62a62dbc4127a2b1"},
]
importlib-metadata = [
    {file = "importlib_metadata-4.0.1-py3-none-any.whl", hash = "sha256:d7eb1dea6d6a6086f8be21784cc9e3bcfa55872b52309bc5fad53a8ea444465d"},
    {file = "importlib_metadata-4.0.1.tar.gz", hash = "sha256:8c501196e49fb9df5df43833bdb1e4328f64847763ec8a50703148b73784d581"},
]
iniconfig = [
    {file = "iniconfig-1.1.1-py2.py3-none-any.whl", hash = "sha256:011e24c64b7f47f6ebd835bb12a743f2fbe9a26d4cecaa7f53bc4f35ee9da8b3"},
    {file = "iniconfig-1.1.1.tar.gz", hash = "sha256:bc3af051d7d14b2ee5ef9969666def0cd1a000e121eaea580d4a313df4b37f32"},
]
ipython = [
    {file = "ipython-7.23.1-py3-none-any.whl", hash = "sha256:f78c6a3972dde1cc9e4041cbf4de583546314ba52d3c97208e5b6b2221a9cb7d"},
    {file = "ipython-7.23.1.tar.gz", hash = "sha256:714810a5c74f512b69d5f3b944c86e592cee0a5fb9c728e582f074610f6cf038"},
]
ipython-genutils = [
    {file = "ipython_genutils-0.2.0-py2.py3-none-any.whl", hash = "sha256:72dd37233799e619666c9f639a9da83c34013a73e8bbc79a7a6348d93c61fab8"},
    {file = "ipython_genutils-0.2.0.tar.gz", hash = "sha256:eb2e116e75ecef9d4d228fdc66af54269afa26ab4463042e33785b887c628ba8"},
]
jedi = [
    {file = "jedi-0.18.0-py2.py3-none-any.whl", hash = "sha256:18456d83f65f400ab0c2d3319e48520420ef43b23a086fdc05dff34132f0fb93"},
    {file = "jedi-0.18.0.tar.gz", hash = "sha256:92550a404bad8afed881a137ec9a461fed49eca661414be45059329614ed0707"},
]
jinja2 = [
    {file = "Jinja2-3.0.0-py3-none-any.whl", hash = "sha256:2f2de5285cf37f33d33ecd4a9080b75c87cd0c1994d5a9c6df17131ea1f049c6"},
    {file = "Jinja2-3.0.0.tar.gz", hash = "sha256:ea8d7dd814ce9df6de6a761ec7f1cac98afe305b8cdc4aaae4e114b8d8ce24c5"},
]
lazy-object-proxy = [
    {file = "lazy-object-proxy-1.6.0.tar.gz", hash = "sha256:489000d368377571c6f982fba6497f2aa13c6d1facc40660963da62f5c379726"},
    {file = "lazy_object_proxy-1.6.0-cp27-cp27m-macosx_10_14_x86_64.whl", hash = "sha256:c6938967f8528b3668622a9ed3b31d145fab161a32f5891ea7b84f6b790be05b"},
    {file = "lazy_object_proxy-1.6.0-cp27-cp27m-win32.whl", hash = "sha256:ebfd274dcd5133e0afae738e6d9da4323c3eb021b3e13052d8cbd0e457b1256e"},
    {file = "lazy_object_proxy-1.6.0-cp27-cp27m-win_amd64.whl", hash = "sha256:ed361bb83436f117f9917d282a456f9e5009ea12fd6de8742d1a4752c3017e93"},
    {file = "lazy_object_proxy-1.6.0-cp27-cp27mu-manylinux1_x86_64.whl", hash = "sha256:d900d949b707778696fdf01036f58c9876a0d8bfe116e8d220cfd4b15f14e741"},
    {file = "lazy_object_proxy-1.6.0-cp36-cp36m-manylinux1_x86_64.whl", hash = "sha256:5743a5ab42ae40caa8421b320ebf3a998f89c85cdc8376d6b2e00bd12bd1b587"},
    {file = "lazy_object_proxy-1.6.0-cp36-cp36m-manylinux2014_aarch64.whl", hash = "sha256:bf34e368e8dd976423396555078def5cfc3039ebc6fc06d1ae2c5a65eebbcde4"},
    {file = "lazy_object_proxy-1.6.0-cp36-cp36m-win32.whl", hash = "sha256:b579f8acbf2bdd9ea200b1d5dea36abd93cabf56cf626ab9c744a432e15c815f"},
    {file = "lazy_object_proxy-1.6.0-cp36-cp36m-win_amd64.whl", hash = "sha256:4f60460e9f1eb632584c9685bccea152f4ac2130e299784dbaf9fae9f49891b3"},
    {file = "lazy_object_proxy-1.6.0-cp37-cp37m-manylinux1_x86_64.whl", hash = "sha256:d7124f52f3bd259f510651450e18e0fd081ed82f3c08541dffc7b94b883aa981"},
    {file = "lazy_object_proxy-1.6.0-cp37-cp37m-manylinux2014_aarch64.whl", hash = "sha256:22ddd618cefe54305df49e4c069fa65715be4ad0e78e8d252a33debf00f6ede2"},
    {file = "lazy_object_proxy-1.6.0-cp37-cp37m-win32.whl", hash = "sha256:9d397bf41caad3f489e10774667310d73cb9c4258e9aed94b9ec734b34b495fd"},
    {file = "lazy_object_proxy-1.6.0-cp37-cp37m-win_amd64.whl", hash = "sha256:24a5045889cc2729033b3e604d496c2b6f588c754f7a62027ad4437a7ecc4837"},
    {file = "lazy_object_proxy-1.6.0-cp38-cp38-manylinux1_x86_64.whl", hash = "sha256:17e0967ba374fc24141738c69736da90e94419338fd4c7c7bef01ee26b339653"},
    {file = "lazy_object_proxy-1.6.0-cp38-cp38-manylinux2014_aarch64.whl", hash = "sha256:410283732af311b51b837894fa2f24f2c0039aa7f220135192b38fcc42bd43d3"},
    {file = "lazy_object_proxy-1.6.0-cp38-cp38-win32.whl", hash = "sha256:85fb7608121fd5621cc4377a8961d0b32ccf84a7285b4f1d21988b2eae2868e8"},
    {file = "lazy_object_proxy-1.6.0-cp38-cp38-win_amd64.whl", hash = "sha256:d1c2676e3d840852a2de7c7d5d76407c772927addff8d742b9808fe0afccebdf"},
    {file = "lazy_object_proxy-1.6.0-cp39-cp39-macosx_10_14_x86_64.whl", hash = "sha256:b865b01a2e7f96db0c5d12cfea590f98d8c5ba64ad222300d93ce6ff9138bcad"},
    {file = "lazy_object_proxy-1.6.0-cp39-cp39-manylinux1_x86_64.whl", hash = "sha256:4732c765372bd78a2d6b2150a6e99d00a78ec963375f236979c0626b97ed8e43"},
    {file = "lazy_object_proxy-1.6.0-cp39-cp39-manylinux2014_aarch64.whl", hash = "sha256:9698110e36e2df951c7c36b6729e96429c9c32b3331989ef19976592c5f3c77a"},
    {file = "lazy_object_proxy-1.6.0-cp39-cp39-win32.whl", hash = "sha256:1fee665d2638491f4d6e55bd483e15ef21f6c8c2095f235fef72601021e64f61"},
    {file = "lazy_object_proxy-1.6.0-cp39-cp39-win_amd64.whl", hash = "sha256:f5144c75445ae3ca2057faac03fda5a902eff196702b0a24daf1d6ce0650514b"},
]
markdown-it-py = [
    {file = "markdown-it-py-1.1.0.tar.gz", hash = "sha256:36be6bb3ad987bfdb839f5ba78ddf094552ca38ccbd784ae4f74a4e1419fc6e3"},
    {file = "markdown_it_py-1.1.0-py3-none-any.whl", hash = "sha256:98080fc0bc34c4f2bcf0846a096a9429acbd9d5d8e67ed34026c03c61c464389"},
]
markovify = [
    {file = "markovify-0.9.0.tar.gz", hash = "sha256:6bed379c6143741d6f7344f8d88526b0387ede23cf798f1e5ab99f525d6dba4d"},
]
markupsafe = [
    {file = "MarkupSafe-2.0.0-cp36-cp36m-macosx_10_9_x86_64.whl", hash = "sha256:2efaeb1baff547063bad2b2893a8f5e9c459c4624e1a96644bbba08910ae34e0"},
    {file = "MarkupSafe-2.0.0-cp36-cp36m-manylinux1_i686.whl", hash = "sha256:441ce2a8c17683d97e06447fcbccbdb057cbf587c78eb75ae43ea7858042fe2c"},
    {file = "MarkupSafe-2.0.0-cp36-cp36m-manylinux1_x86_64.whl", hash = "sha256:45535241baa0fc0ba2a43961a1ac7562ca3257f46c4c3e9c0de38b722be41bd1"},
    {file = "MarkupSafe-2.0.0-cp36-cp36m-manylinux2010_i686.whl", hash = "sha256:90053234a6479738fd40d155268af631c7fca33365f964f2208867da1349294b"},
    {file = "MarkupSafe-2.0.0-cp36-cp36m-manylinux2010_x86_64.whl", hash = "sha256:3b54a9c68995ef4164567e2cd1a5e16db5dac30b2a50c39c82db8d4afaf14f63"},
    {file = "MarkupSafe-2.0.0-cp36-cp36m-manylinux2014_aarch64.whl", hash = "sha256:f58b5ba13a5689ca8317b98439fccfbcc673acaaf8241c1869ceea40f5d585bf"},
    {file = "MarkupSafe-2.0.0-cp36-cp36m-win32.whl", hash = "sha256:a00dce2d96587651ef4fa192c17e039e8cfab63087c67e7d263a5533c7dad715"},
    {file = "MarkupSafe-2.0.0-cp36-cp36m-win_amd64.whl", hash = "sha256:007dc055dbce5b1104876acee177dbfd18757e19d562cd440182e1f492e96b95"},
    {file = "MarkupSafe-2.0.0-cp37-cp37m-macosx_10_9_x86_64.whl", hash = "sha256:a08cd07d3c3c17cd33d9e66ea9dee8f8fc1c48e2d11bd88fd2dc515a602c709b"},
    {file = "MarkupSafe-2.0.0-cp37-cp37m-manylinux1_i686.whl", hash = "sha256:3c352ff634e289061711608f5e474ec38dbaa21e3e168820d53d5f4015e5b91b"},
    {file = "MarkupSafe-2.0.0-cp37-cp37m-manylinux1_x86_64.whl", hash = "sha256:32200f562daaab472921a11cbb63780f1654552ae49518196fc361ed8e12e901"},
    {file = "MarkupSafe-2.0.0-cp37-cp37m-manylinux2010_i686.whl", hash = "sha256:fef86115fdad7ae774720d7103aa776144cf9b66673b4afa9bcaa7af990ed07b"},
    {file = "MarkupSafe-2.0.0-cp37-cp37m-manylinux2010_x86_64.whl", hash = "sha256:e79212d09fc0e224d20b43ad44bb0a0a3416d1e04cf6b45fed265114a5d43d20"},
    {file = "MarkupSafe-2.0.0-cp37-cp37m-manylinux2014_aarch64.whl", hash = "sha256:79b2ae94fa991be023832e6bcc00f41dbc8e5fe9d997a02db965831402551730"},
    {file = "MarkupSafe-2.0.0-cp37-cp37m-win32.whl", hash = "sha256:3261fae28155e5c8634dd7710635fe540a05b58f160cef7713c7700cb9980e66"},
    {file = "MarkupSafe-2.0.0-cp37-cp37m-win_amd64.whl", hash = "sha256:e4570d16f88c7f3032ed909dc9e905a17da14a1c4cfd92608e3fda4cb1208bbd"},
    {file = "MarkupSafe-2.0.0-cp38-cp38-macosx_10_9_x86_64.whl", hash = "sha256:8f806bfd0f218477d7c46a11d3e52dc7f5fdfaa981b18202b7dc84bbc287463b"},
    {file = "MarkupSafe-2.0.0-cp38-cp38-manylinux1_i686.whl", hash = "sha256:e77e4b983e2441aff0c0d07ee711110c106b625f440292dfe02a2f60c8218bd6"},
    {file = "MarkupSafe-2.0.0-cp38-cp38-manylinux1_x86_64.whl", hash = "sha256:031bf79a27d1c42f69c276d6221172417b47cb4b31cdc73d362a9bf5a1889b9f"},
    {file = "MarkupSafe-2.0.0-cp38-cp38-manylinux2010_i686.whl", hash = "sha256:83cf0228b2f694dcdba1374d5312f2277269d798e65f40344964f642935feac1"},
    {file = "MarkupSafe-2.0.0-cp38-cp38-manylinux2010_x86_64.whl", hash = "sha256:4cc563836f13c57f1473bc02d1e01fc37bab70ad4ee6be297d58c1d66bc819bf"},
    {file = "MarkupSafe-2.0.0-cp38-cp38-manylinux2014_aarch64.whl", hash = "sha256:d00a669e4a5bec3ee6dbeeeedd82a405ced19f8aeefb109a012ea88a45afff96"},
    {file = "MarkupSafe-2.0.0-cp38-cp38-win32.whl", hash = "sha256:161d575fa49395860b75da5135162481768b11208490d5a2143ae6785123e77d"},
    {file = "MarkupSafe-2.0.0-cp38-cp38-win_amd64.whl", hash = "sha256:58bc9fce3e1557d463ef5cee05391a05745fd95ed660f23c1742c711712c0abb"},
    {file = "MarkupSafe-2.0.0-cp39-cp39-macosx_10_9_universal2.whl", hash = "sha256:3fb47f97f1d338b943126e90b79cad50d4fcfa0b80637b5a9f468941dbbd9ce5"},
    {file = "MarkupSafe-2.0.0-cp39-cp39-macosx_10_9_x86_64.whl", hash = "sha256:dab0c685f21f4a6c95bfc2afd1e7eae0033b403dd3d8c1b6d13a652ada75b348"},
    {file = "MarkupSafe-2.0.0-cp39-cp39-manylinux1_i686.whl", hash = "sha256:664832fb88b8162268928df233f4b12a144a0c78b01d38b81bdcf0fc96668ecb"},
    {file = "MarkupSafe-2.0.0-cp39-cp39-manylinux1_x86_64.whl", hash = "sha256:df561f65049ed3556e5b52541669310e88713fdae2934845ec3606f283337958"},
    {file = "MarkupSafe-2.0.0-cp39-cp39-manylinux2010_i686.whl", hash = "sha256:24bbc3507fb6dfff663af7900a631f2aca90d5a445f272db5fc84999fa5718bc"},
    {file = "MarkupSafe-2.0.0-cp39-cp39-manylinux2010_x86_64.whl", hash = "sha256:87de598edfa2230ff274c4de7fcf24c73ffd96208c8e1912d5d0fee459767d75"},
    {file = "MarkupSafe-2.0.0-cp39-cp39-manylinux2014_aarch64.whl", hash = "sha256:a19d39b02a24d3082856a5b06490b714a9d4179321225bbf22809ff1e1887cc8"},
    {file = "MarkupSafe-2.0.0-cp39-cp39-win32.whl", hash = "sha256:4aca81a687975b35e3e80bcf9aa93fe10cd57fac37bf18b2314c186095f57e05"},
    {file = "MarkupSafe-2.0.0-cp39-cp39-win_amd64.whl", hash = "sha256:70820a1c96311e02449591cbdf5cd1c6a34d5194d5b55094ab725364375c9eb2"},
    {file = "MarkupSafe-2.0.0.tar.gz", hash = "sha256:4fae0677f712ee090721d8b17f412f1cbceefbf0dc180fe91bab3232f38b4527"},
]
matplotlib-inline = [
    {file = "matplotlib-inline-0.1.2.tar.gz", hash = "sha256:f41d5ff73c9f5385775d5c0bc13b424535c8402fe70ea8210f93e11f3683993e"},
    {file = "matplotlib_inline-0.1.2-py3-none-any.whl", hash = "sha256:5cf1176f554abb4fa98cb362aa2b55c500147e4bdbb07e3fda359143e1da0811"},
]
mccabe = [
    {file = "mccabe-0.6.1-py2.py3-none-any.whl", hash = "sha256:ab8a6258860da4b6677da4bd2fe5dc2c659cff31b3ee4f7f5d64e79735b80d42"},
    {file = "mccabe-0.6.1.tar.gz", hash = "sha256:dd8d182285a0fe56bace7f45b5e7d1a6ebcbf524e8f3bd87eb0f125271b8831f"},
]
mdit-py-plugins = [
    {file = "mdit-py-plugins-0.2.8.tar.gz", hash = "sha256:5991cef645502e80a5388ec4fc20885d2313d4871e8b8e320ca2de14ac0c015f"},
    {file = "mdit_py_plugins-0.2.8-py3-none-any.whl", hash = "sha256:1833bf738e038e35d89cb3a07eb0d227ed647ce7dd357579b65343740c6d249c"},
]
mypy = [
    {file = "mypy-0.812-cp35-cp35m-macosx_10_9_x86_64.whl", hash = "sha256:a26f8ec704e5a7423c8824d425086705e381b4f1dfdef6e3a1edab7ba174ec49"},
    {file = "mypy-0.812-cp35-cp35m-manylinux1_x86_64.whl", hash = "sha256:28fb5479c494b1bab244620685e2eb3c3f988d71fd5d64cc753195e8ed53df7c"},
    {file = "mypy-0.812-cp35-cp35m-manylinux2010_x86_64.whl", hash = "sha256:9743c91088d396c1a5a3c9978354b61b0382b4e3c440ce83cf77994a43e8c521"},
    {file = "mypy-0.812-cp35-cp35m-win_amd64.whl", hash = "sha256:d7da2e1d5f558c37d6e8c1246f1aec1e7349e4913d8fb3cb289a35de573fe2eb"},
    {file = "mypy-0.812-cp36-cp36m-macosx_10_9_x86_64.whl", hash = "sha256:4eec37370483331d13514c3f55f446fc5248d6373e7029a29ecb7b7494851e7a"},
    {file = "mypy-0.812-cp36-cp36m-manylinux1_x86_64.whl", hash = "sha256:d65cc1df038ef55a99e617431f0553cd77763869eebdf9042403e16089fe746c"},
    {file = "mypy-0.812-cp36-cp36m-manylinux2010_x86_64.whl", hash = "sha256:61a3d5b97955422964be6b3baf05ff2ce7f26f52c85dd88db11d5e03e146a3a6"},
    {file = "mypy-0.812-cp36-cp36m-win_amd64.whl", hash = "sha256:25adde9b862f8f9aac9d2d11971f226bd4c8fbaa89fb76bdadb267ef22d10064"},
    {file = "mypy-0.812-cp37-cp37m-macosx_10_9_x86_64.whl", hash = "sha256:552a815579aa1e995f39fd05dde6cd378e191b063f031f2acfe73ce9fb7f9e56"},
    {file = "mypy-0.812-cp37-cp37m-manylinux1_x86_64.whl", hash = "sha256:499c798053cdebcaa916eef8cd733e5584b5909f789de856b482cd7d069bdad8"},
    {file = "mypy-0.812-cp37-cp37m-manylinux2010_x86_64.whl", hash = "sha256:5873888fff1c7cf5b71efbe80e0e73153fe9212fafdf8e44adfe4c20ec9f82d7"},
    {file = "mypy-0.812-cp37-cp37m-win_amd64.whl", hash = "sha256:9f94aac67a2045ec719ffe6111df543bac7874cee01f41928f6969756e030564"},
    {file = "mypy-0.812-cp38-cp38-macosx_10_9_x86_64.whl", hash = "sha256:d23e0ea196702d918b60c8288561e722bf437d82cb7ef2edcd98cfa38905d506"},
    {file = "mypy-0.812-cp38-cp38-manylinux1_x86_64.whl", hash = "sha256:674e822aa665b9fd75130c6c5f5ed9564a38c6cea6a6432ce47eafb68ee578c5"},
    {file = "mypy-0.812-cp38-cp38-manylinux2010_x86_64.whl", hash = "sha256:abf7e0c3cf117c44d9285cc6128856106183938c68fd4944763003decdcfeb66"},
    {file = "mypy-0.812-cp38-cp38-win_amd64.whl", hash = "sha256:0d0a87c0e7e3a9becdfbe936c981d32e5ee0ccda3e0f07e1ef2c3d1a817cf73e"},
    {file = "mypy-0.812-cp39-cp39-macosx_10_9_x86_64.whl", hash = "sha256:7ce3175801d0ae5fdfa79b4f0cfed08807af4d075b402b7e294e6aa72af9aa2a"},
    {file = "mypy-0.812-cp39-cp39-manylinux1_x86_64.whl", hash = "sha256:b09669bcda124e83708f34a94606e01b614fa71931d356c1f1a5297ba11f110a"},
    {file = "mypy-0.812-cp39-cp39-manylinux2010_x86_64.whl", hash = "sha256:33f159443db0829d16f0a8d83d94df3109bb6dd801975fe86bacb9bf71628e97"},
    {file = "mypy-0.812-cp39-cp39-win_amd64.whl", hash = "sha256:3f2aca7f68580dc2508289c729bd49ee929a436208d2b2b6aab15745a70a57df"},
    {file = "mypy-0.812-py3-none-any.whl", hash = "sha256:2f9b3407c58347a452fc0736861593e105139b905cca7d097e413453a1d650b4"},
    {file = "mypy-0.812.tar.gz", hash = "sha256:cd07039aa5df222037005b08fbbfd69b3ab0b0bd7a07d7906de75ae52c4e3119"},
]
mypy-extensions = [
    {file = "mypy_extensions-0.4.3-py2.py3-none-any.whl", hash = "sha256:090fedd75945a69ae91ce1303b5824f428daf5a028d2f6ab8a299250a846f15d"},
    {file = "mypy_extensions-0.4.3.tar.gz", hash = "sha256:2d82818f5bb3e369420cb3c4060a7970edba416647068eb4c5343488a6c604a8"},
]
myst-parser = [
    {file = "myst-parser-0.14.0.tar.gz", hash = "sha256:fc262959a74cdc799d7fa9b30c320c17187485b9a1e8c39e988fc12f3adff63c"},
    {file = "myst_parser-0.14.0-py3-none-any.whl", hash = "sha256:8d7db76e2f33cd1dc1fe0c76af9f09e5cf19ce2c2e85074bc82f272c0f7c08ce"},
]
packaging = [
    {file = "packaging-20.9-py2.py3-none-any.whl", hash = "sha256:67714da7f7bc052e064859c05c595155bd1ee9f69f76557e21f051443c20947a"},
    {file = "packaging-20.9.tar.gz", hash = "sha256:5b327ac1320dc863dca72f4514ecc086f31186744b84a230374cc1fd776feae5"},
]
parso = [
    {file = "parso-0.8.2-py2.py3-none-any.whl", hash = "sha256:a8c4922db71e4fdb90e0d0bc6e50f9b273d3397925e5e60a717e719201778d22"},
    {file = "parso-0.8.2.tar.gz", hash = "sha256:12b83492c6239ce32ff5eed6d3639d6a536170723c6f3f1506869f1ace413398"},
]
pathspec = [
    {file = "pathspec-0.8.1-py2.py3-none-any.whl", hash = "sha256:aa0cb481c4041bf52ffa7b0d8fa6cd3e88a2ca4879c533c9153882ee2556790d"},
    {file = "pathspec-0.8.1.tar.gz", hash = "sha256:86379d6b86d75816baba717e64b1a3a3469deb93bb76d613c9ce79edc5cb68fd"},
]
pep517 = [
    {file = "pep517-0.10.0-py2.py3-none-any.whl", hash = "sha256:eba39d201ef937584ad3343df3581069085bacc95454c80188291d5b3ac7a249"},
    {file = "pep517-0.10.0.tar.gz", hash = "sha256:ac59f3f6b9726a49e15a649474539442cf76e0697e39df4869d25e68e880931b"},
]
pexpect = [
    {file = "pexpect-4.8.0-py2.py3-none-any.whl", hash = "sha256:0b48a55dcb3c05f3329815901ea4fc1537514d6ba867a152b581d69ae3710937"},
    {file = "pexpect-4.8.0.tar.gz", hash = "sha256:fc65a43959d153d0114afe13997d439c22823a27cefceb5ff35c2178c6784c0c"},
]
pickleshare = [
    {file = "pickleshare-0.7.5-py2.py3-none-any.whl", hash = "sha256:9649af414d74d4df115d5d718f82acb59c9d418196b7b4290ed47a12ce62df56"},
    {file = "pickleshare-0.7.5.tar.gz", hash = "sha256:87683d47965c1da65cdacaf31c8441d12b8044cdec9aca500cd78fc2c683afca"},
]
pluggy = [
    {file = "pluggy-0.13.1-py2.py3-none-any.whl", hash = "sha256:966c145cd83c96502c3c3868f50408687b38434af77734af1e9ca461a4081d2d"},
    {file = "pluggy-0.13.1.tar.gz", hash = "sha256:15b2acde666561e1298d71b523007ed7364de07029219b604cf808bfa1c765b0"},
]
prompt-toolkit = [
    {file = "prompt_toolkit-3.0.18-py3-none-any.whl", hash = "sha256:bf00f22079f5fadc949f42ae8ff7f05702826a97059ffcc6281036ad40ac6f04"},
    {file = "prompt_toolkit-3.0.18.tar.gz", hash = "sha256:e1b4f11b9336a28fa11810bc623c357420f69dfdb6d2dac41ca2c21a55c033bc"},
]
ptyprocess = [
    {file = "ptyprocess-0.7.0-py2.py3-none-any.whl", hash = "sha256:4b41f3967fce3af57cc7e94b888626c18bf37a083e3651ca8feeb66d492fef35"},
    {file = "ptyprocess-0.7.0.tar.gz", hash = "sha256:5c5d0a3b48ceee0b48485e0c26037c0acd7d29765ca3fbb5cb3831d347423220"},
]
py = [
    {file = "py-1.10.0-py2.py3-none-any.whl", hash = "sha256:3b80836aa6d1feeaa108e046da6423ab8f6ceda6468545ae8d02d9d58d18818a"},
    {file = "py-1.10.0.tar.gz", hash = "sha256:21b81bda15b66ef5e1a777a21c4dcd9c20ad3efd0b3f817e7a809035269e1bd3"},
]
pycodestyle = [
    {file = "pycodestyle-2.7.0-py2.py3-none-any.whl", hash = "sha256:514f76d918fcc0b55c6680472f0a37970994e07bbb80725808c17089be302068"},
    {file = "pycodestyle-2.7.0.tar.gz", hash = "sha256:c389c1d06bf7904078ca03399a4816f974a1d590090fecea0c63ec26ebaf1cef"},
]
pyflakes = [
    {file = "pyflakes-2.3.1-py2.py3-none-any.whl", hash = "sha256:7893783d01b8a89811dd72d7dfd4d84ff098e5eed95cfa8905b22bbffe52efc3"},
    {file = "pyflakes-2.3.1.tar.gz", hash = "sha256:f5bc8ecabc05bb9d291eb5203d6810b49040f6ff446a756326104746cc00c1db"},
]
pygments = [
    {file = "Pygments-2.9.0-py3-none-any.whl", hash = "sha256:d66e804411278594d764fc69ec36ec13d9ae9147193a1740cd34d272ca383b8e"},
    {file = "Pygments-2.9.0.tar.gz", hash = "sha256:a18f47b506a429f6f4b9df81bb02beab9ca21d0a5fee38ed15aef65f0545519f"},
]
pyparsing = [
    {file = "pyparsing-2.4.7-py2.py3-none-any.whl", hash = "sha256:ef9d7589ef3c200abe66653d3f1ab1033c3c419ae9b9bdb1240a85b024efc88b"},
    {file = "pyparsing-2.4.7.tar.gz", hash = "sha256:c203ec8783bf771a155b207279b9bccb8dea02d8f0c9e5f8ead507bc3246ecc1"},
]
pytest = [
    {file = "pytest-6.2.4-py3-none-any.whl", hash = "sha256:91ef2131a9bd6be8f76f1f08eac5c5317221d6ad1e143ae03894b862e8976890"},
    {file = "pytest-6.2.4.tar.gz", hash = "sha256:50bcad0a0b9c5a72c8e4e7c9855a3ad496ca6a881a3641b4260605450772c54b"},
]
pytest-profiling = [
    {file = "pytest-profiling-1.7.0.tar.gz", hash = "sha256:93938f147662225d2b8bd5af89587b979652426a8a6ffd7e73ec4a23e24b7f29"},
    {file = "pytest_profiling-1.7.0-py2.7.egg", hash = "sha256:3b255f9db36cb2dd7536a8e7e294c612c0be7f7850a7d30754878e4315d56600"},
    {file = "pytest_profiling-1.7.0-py2.py3-none-any.whl", hash = "sha256:999cc9ac94f2e528e3f5d43465da277429984a1c237ae9818f8cfd0b06acb019"},
    {file = "pytest_profiling-1.7.0-py3.6.egg", hash = "sha256:6bce4e2edc04409d2f3158c16750fab8074f62d404cc38eeb075dff7fcbb996c"},
]
pytz = [
    {file = "pytz-2021.1-py2.py3-none-any.whl", hash = "sha256:eb10ce3e7736052ed3623d49975ce333bcd712c7bb19a58b9e2089d4057d0798"},
    {file = "pytz-2021.1.tar.gz", hash = "sha256:83a4a90894bf38e243cf052c8b58f381bfe9a7a483f6a9cab140bc7f702ac4da"},
]
pyyaml = [
    {file = "PyYAML-5.4.1-cp27-cp27m-macosx_10_9_x86_64.whl", hash = "sha256:3b2b1824fe7112845700f815ff6a489360226a5609b96ec2190a45e62a9fc922"},
    {file = "PyYAML-5.4.1-cp27-cp27m-win32.whl", hash = "sha256:129def1b7c1bf22faffd67b8f3724645203b79d8f4cc81f674654d9902cb4393"},
    {file = "PyYAML-5.4.1-cp27-cp27m-win_amd64.whl", hash = "sha256:4465124ef1b18d9ace298060f4eccc64b0850899ac4ac53294547536533800c8"},
    {file = "PyYAML-5.4.1-cp27-cp27mu-manylinux1_x86_64.whl", hash = "sha256:bb4191dfc9306777bc594117aee052446b3fa88737cd13b7188d0e7aa8162185"},
    {file = "PyYAML-5.4.1-cp36-cp36m-macosx_10_9_x86_64.whl", hash = "sha256:6c78645d400265a062508ae399b60b8c167bf003db364ecb26dcab2bda048253"},
    {file = "PyYAML-5.4.1-cp36-cp36m-manylinux1_x86_64.whl", hash = "sha256:4e0583d24c881e14342eaf4ec5fbc97f934b999a6828693a99157fde912540cc"},
    {file = "PyYAML-5.4.1-cp36-cp36m-manylinux2014_aarch64.whl", hash = "sha256:72a01f726a9c7851ca9bfad6fd09ca4e090a023c00945ea05ba1638c09dc3347"},
    {file = "PyYAML-5.4.1-cp36-cp36m-manylinux2014_s390x.whl", hash = "sha256:895f61ef02e8fed38159bb70f7e100e00f471eae2bc838cd0f4ebb21e28f8541"},
    {file = "PyYAML-5.4.1-cp36-cp36m-win32.whl", hash = "sha256:3bd0e463264cf257d1ffd2e40223b197271046d09dadf73a0fe82b9c1fc385a5"},
    {file = "PyYAML-5.4.1-cp36-cp36m-win_amd64.whl", hash = "sha256:e4fac90784481d221a8e4b1162afa7c47ed953be40d31ab4629ae917510051df"},
    {file = "PyYAML-5.4.1-cp37-cp37m-macosx_10_9_x86_64.whl", hash = "sha256:5accb17103e43963b80e6f837831f38d314a0495500067cb25afab2e8d7a4018"},
    {file = "PyYAML-5.4.1-cp37-cp37m-manylinux1_x86_64.whl", hash = "sha256:e1d4970ea66be07ae37a3c2e48b5ec63f7ba6804bdddfdbd3cfd954d25a82e63"},
    {file = "PyYAML-5.4.1-cp37-cp37m-manylinux2014_aarch64.whl", hash = "sha256:cb333c16912324fd5f769fff6bc5de372e9e7a202247b48870bc251ed40239aa"},
    {file = "PyYAML-5.4.1-cp37-cp37m-manylinux2014_s390x.whl", hash = "sha256:fe69978f3f768926cfa37b867e3843918e012cf83f680806599ddce33c2c68b0"},
    {file = "PyYAML-5.4.1-cp37-cp37m-win32.whl", hash = "sha256:dd5de0646207f053eb0d6c74ae45ba98c3395a571a2891858e87df7c9b9bd51b"},
    {file = "PyYAML-5.4.1-cp37-cp37m-win_amd64.whl", hash = "sha256:08682f6b72c722394747bddaf0aa62277e02557c0fd1c42cb853016a38f8dedf"},
    {file = "PyYAML-5.4.1-cp38-cp38-macosx_10_9_x86_64.whl", hash = "sha256:d2d9808ea7b4af864f35ea216be506ecec180628aced0704e34aca0b040ffe46"},
    {file = "PyYAML-5.4.1-cp38-cp38-manylinux1_x86_64.whl", hash = "sha256:8c1be557ee92a20f184922c7b6424e8ab6691788e6d86137c5d93c1a6ec1b8fb"},
    {file = "PyYAML-5.4.1-cp38-cp38-manylinux2014_aarch64.whl", hash = "sha256:fd7f6999a8070df521b6384004ef42833b9bd62cfee11a09bda1079b4b704247"},
    {file = "PyYAML-5.4.1-cp38-cp38-manylinux2014_s390x.whl", hash = "sha256:bfb51918d4ff3d77c1c856a9699f8492c612cde32fd3bcd344af9be34999bfdc"},
    {file = "PyYAML-5.4.1-cp38-cp38-win32.whl", hash = "sha256:fa5ae20527d8e831e8230cbffd9f8fe952815b2b7dae6ffec25318803a7528fc"},
    {file = "PyYAML-5.4.1-cp38-cp38-win_amd64.whl", hash = "sha256:0f5f5786c0e09baddcd8b4b45f20a7b5d61a7e7e99846e3c799b05c7c53fa696"},
    {file = "PyYAML-5.4.1-cp39-cp39-macosx_10_9_x86_64.whl", hash = "sha256:294db365efa064d00b8d1ef65d8ea2c3426ac366c0c4368d930bf1c5fb497f77"},
    {file = "PyYAML-5.4.1-cp39-cp39-manylinux1_x86_64.whl", hash = "sha256:74c1485f7707cf707a7aef42ef6322b8f97921bd89be2ab6317fd782c2d53183"},
    {file = "PyYAML-5.4.1-cp39-cp39-manylinux2014_aarch64.whl", hash = "sha256:d483ad4e639292c90170eb6f7783ad19490e7a8defb3e46f97dfe4bacae89122"},
    {file = "PyYAML-5.4.1-cp39-cp39-manylinux2014_s390x.whl", hash = "sha256:fdc842473cd33f45ff6bce46aea678a54e3d21f1b61a7750ce3c498eedfe25d6"},
    {file = "PyYAML-5.4.1-cp39-cp39-win32.whl", hash = "sha256:49d4cdd9065b9b6e206d0595fee27a96b5dd22618e7520c33204a4a3239d5b10"},
    {file = "PyYAML-5.4.1-cp39-cp39-win_amd64.whl", hash = "sha256:c20cfa2d49991c8b4147af39859b167664f2ad4561704ee74c1de03318e898db"},
    {file = "PyYAML-5.4.1.tar.gz", hash = "sha256:607774cbba28732bfa802b54baa7484215f530991055bb562efbed5b2f20a45e"},
]
regex = [
    {file = "regex-2021.4.4-cp36-cp36m-macosx_10_9_x86_64.whl", hash = "sha256:619d71c59a78b84d7f18891fe914446d07edd48dc8328c8e149cbe0929b4e000"},
    {file = "regex-2021.4.4-cp36-cp36m-manylinux1_i686.whl", hash = "sha256:47bf5bf60cf04d72bf6055ae5927a0bd9016096bf3d742fa50d9bf9f45aa0711"},
    {file = "regex-2021.4.4-cp36-cp36m-manylinux1_x86_64.whl", hash = "sha256:281d2fd05555079448537fe108d79eb031b403dac622621c78944c235f3fcf11"},
    {file = "regex-2021.4.4-cp36-cp36m-manylinux2010_i686.whl", hash = "sha256:bd28bc2e3a772acbb07787c6308e00d9626ff89e3bfcdebe87fa5afbfdedf968"},
    {file = "regex-2021.4.4-cp36-cp36m-manylinux2010_x86_64.whl", hash = "sha256:7c2a1af393fcc09e898beba5dd59196edaa3116191cc7257f9224beaed3e1aa0"},
    {file = "regex-2021.4.4-cp36-cp36m-manylinux2014_aarch64.whl", hash = "sha256:c38c71df845e2aabb7fb0b920d11a1b5ac8526005e533a8920aea97efb8ec6a4"},
    {file = "regex-2021.4.4-cp36-cp36m-manylinux2014_i686.whl", hash = "sha256:96fcd1888ab4d03adfc9303a7b3c0bd78c5412b2bfbe76db5b56d9eae004907a"},
    {file = "regex-2021.4.4-cp36-cp36m-manylinux2014_x86_64.whl", hash = "sha256:ade17eb5d643b7fead300a1641e9f45401c98eee23763e9ed66a43f92f20b4a7"},
    {file = "regex-2021.4.4-cp36-cp36m-win32.whl", hash = "sha256:e8e5b509d5c2ff12f8418006d5a90e9436766133b564db0abaec92fd27fcee29"},
    {file = "regex-2021.4.4-cp36-cp36m-win_amd64.whl", hash = "sha256:11d773d75fa650cd36f68d7ca936e3c7afaae41b863b8c387a22aaa78d3c5c79"},
    {file = "regex-2021.4.4-cp37-cp37m-macosx_10_9_x86_64.whl", hash = "sha256:d3029c340cfbb3ac0a71798100ccc13b97dddf373a4ae56b6a72cf70dfd53bc8"},
    {file = "regex-2021.4.4-cp37-cp37m-manylinux1_i686.whl", hash = "sha256:18c071c3eb09c30a264879f0d310d37fe5d3a3111662438889ae2eb6fc570c31"},
    {file = "regex-2021.4.4-cp37-cp37m-manylinux1_x86_64.whl", hash = "sha256:4c557a7b470908b1712fe27fb1ef20772b78079808c87d20a90d051660b1d69a"},
    {file = "regex-2021.4.4-cp37-cp37m-manylinux2010_i686.whl", hash = "sha256:01afaf2ec48e196ba91b37451aa353cb7eda77efe518e481707e0515025f0cd5"},
    {file = "regex-2021.4.4-cp37-cp37m-manylinux2010_x86_64.whl", hash = "sha256:3a9cd17e6e5c7eb328517969e0cb0c3d31fd329298dd0c04af99ebf42e904f82"},
    {file = "regex-2021.4.4-cp37-cp37m-manylinux2014_aarch64.whl", hash = "sha256:90f11ff637fe8798933fb29f5ae1148c978cccb0452005bf4c69e13db951e765"},
    {file = "regex-2021.4.4-cp37-cp37m-manylinux2014_i686.whl", hash = "sha256:919859aa909429fb5aa9cf8807f6045592c85ef56fdd30a9a3747e513db2536e"},
    {file = "regex-2021.4.4-cp37-cp37m-manylinux2014_x86_64.whl", hash = "sha256:339456e7d8c06dd36a22e451d58ef72cef293112b559010db3d054d5560ef439"},
    {file = "regex-2021.4.4-cp37-cp37m-win32.whl", hash = "sha256:67bdb9702427ceddc6ef3dc382455e90f785af4c13d495f9626861763ee13f9d"},
    {file = "regex-2021.4.4-cp37-cp37m-win_amd64.whl", hash = "sha256:32e65442138b7b76dd8173ffa2cf67356b7bc1768851dded39a7a13bf9223da3"},
    {file = "regex-2021.4.4-cp38-cp38-macosx_10_9_x86_64.whl", hash = "sha256:1e1c20e29358165242928c2de1482fb2cf4ea54a6a6dea2bd7a0e0d8ee321500"},
    {file = "regex-2021.4.4-cp38-cp38-manylinux1_i686.whl", hash = "sha256:314d66636c494ed9c148a42731b3834496cc9a2c4251b1661e40936814542b14"},
    {file = "regex-2021.4.4-cp38-cp38-manylinux1_x86_64.whl", hash = "sha256:6d1b01031dedf2503631d0903cb563743f397ccaf6607a5e3b19a3d76fc10480"},
    {file = "regex-2021.4.4-cp38-cp38-manylinux2010_i686.whl", hash = "sha256:741a9647fcf2e45f3a1cf0e24f5e17febf3efe8d4ba1281dcc3aa0459ef424dc"},
    {file = "regex-2021.4.4-cp38-cp38-manylinux2010_x86_64.whl", hash = "sha256:4c46e22a0933dd783467cf32b3516299fb98cfebd895817d685130cc50cd1093"},
    {file = "regex-2021.4.4-cp38-cp38-manylinux2014_aarch64.whl", hash = "sha256:e512d8ef5ad7b898cdb2d8ee1cb09a8339e4f8be706d27eaa180c2f177248a10"},
    {file = "regex-2021.4.4-cp38-cp38-manylinux2014_i686.whl", hash = "sha256:980d7be47c84979d9136328d882f67ec5e50008681d94ecc8afa8a65ed1f4a6f"},
    {file = "regex-2021.4.4-cp38-cp38-manylinux2014_x86_64.whl", hash = "sha256:ce15b6d103daff8e9fee13cf7f0add05245a05d866e73926c358e871221eae87"},
    {file = "regex-2021.4.4-cp38-cp38-win32.whl", hash = "sha256:a91aa8619b23b79bcbeb37abe286f2f408d2f2d6f29a17237afda55bb54e7aac"},
    {file = "regex-2021.4.4-cp38-cp38-win_amd64.whl", hash = "sha256:c0502c0fadef0d23b128605d69b58edb2c681c25d44574fc673b0e52dce71ee2"},
    {file = "regex-2021.4.4-cp39-cp39-macosx_10_9_x86_64.whl", hash = "sha256:598585c9f0af8374c28edd609eb291b5726d7cbce16be6a8b95aa074d252ee17"},
    {file = "regex-2021.4.4-cp39-cp39-manylinux1_i686.whl", hash = "sha256:ee54ff27bf0afaf4c3b3a62bcd016c12c3fdb4ec4f413391a90bd38bc3624605"},
    {file = "regex-2021.4.4-cp39-cp39-manylinux1_x86_64.whl", hash = "sha256:7d9884d86dd4dd489e981d94a65cd30d6f07203d90e98f6f657f05170f6324c9"},
    {file = "regex-2021.4.4-cp39-cp39-manylinux2010_i686.whl", hash = "sha256:bf5824bfac591ddb2c1f0a5f4ab72da28994548c708d2191e3b87dd207eb3ad7"},
    {file = "regex-2021.4.4-cp39-cp39-manylinux2010_x86_64.whl", hash = "sha256:563085e55b0d4fb8f746f6a335893bda5c2cef43b2f0258fe1020ab1dd874df8"},
    {file = "regex-2021.4.4-cp39-cp39-manylinux2014_aarch64.whl", hash = "sha256:b9c3db21af35e3b3c05764461b262d6f05bbca08a71a7849fd79d47ba7bc33ed"},
    {file = "regex-2021.4.4-cp39-cp39-manylinux2014_i686.whl", hash = "sha256:3916d08be28a1149fb97f7728fca1f7c15d309a9f9682d89d79db75d5e52091c"},
    {file = "regex-2021.4.4-cp39-cp39-manylinux2014_x86_64.whl", hash = "sha256:fd45ff9293d9274c5008a2054ecef86a9bfe819a67c7be1afb65e69b405b3042"},
    {file = "regex-2021.4.4-cp39-cp39-win32.whl", hash = "sha256:fa4537fb4a98fe8fde99626e4681cc644bdcf2a795038533f9f711513a862ae6"},
    {file = "regex-2021.4.4-cp39-cp39-win_amd64.whl", hash = "sha256:97f29f57d5b84e73fbaf99ab3e26134e6687348e95ef6b48cfd2c06807005a07"},
    {file = "regex-2021.4.4.tar.gz", hash = "sha256:52ba3d3f9b942c49d7e4bc105bb28551c44065f139a65062ab7912bef10c9afb"},
]
requests = [
    {file = "requests-2.25.1-py2.py3-none-any.whl", hash = "sha256:c210084e36a42ae6b9219e00e48287def368a26d03a048ddad7bfee44f75871e"},
    {file = "requests-2.25.1.tar.gz", hash = "sha256:27973dd4a904a4f13b263a19c866c13b92a39ed1c964655f025f3f8d3d75b804"},
]
six = [
    {file = "six-1.16.0-py2.py3-none-any.whl", hash = "sha256:8abb2f1d86890a2dfb989f9a77cfcfd3e47c2a354b01111771326f8aa26e0254"},
    {file = "six-1.16.0.tar.gz", hash = "sha256:1e61c37477a1626458e36f7b1d82aa5c9b094fa4802892072e49de9c60c4c926"},
]
snakeviz = [
    {file = "snakeviz-2.1.0-py2.py3-none-any.whl", hash = "sha256:8ce375b18ae4a749516d7e6c6fbbf8be6177c53974f53534d8eadb646cd279b1"},
    {file = "snakeviz-2.1.0.tar.gz", hash = "sha256:92ad876fb6a201a7e23a6b85ea96d9643a51e285667c253a8653643804f7cb68"},
]
snowballstemmer = [
    {file = "snowballstemmer-2.1.0-py2.py3-none-any.whl", hash = "sha256:b51b447bea85f9968c13b650126a888aabd4cb4463fca868ec596826325dedc2"},
    {file = "snowballstemmer-2.1.0.tar.gz", hash = "sha256:e997baa4f2e9139951b6f4c631bad912dfd3c792467e2f03d7239464af90e914"},
]
sphinx = [
<<<<<<< HEAD
    {file = "Sphinx-3.5.3-py3-none-any.whl", hash = "sha256:3f01732296465648da43dec8fb40dc451ba79eb3e2cc5c6d79005fd98197107d"},
    {file = "Sphinx-3.5.3.tar.gz", hash = "sha256:ce9c228456131bab09a3d7d10ae58474de562a6f79abb3dc811ae401cf8c1abc"},
=======
    {file = "Sphinx-3.5.4-py3-none-any.whl", hash = "sha256:2320d4e994a191f4b4be27da514e46b3d6b420f2ff895d064f52415d342461e8"},
    {file = "Sphinx-3.5.4.tar.gz", hash = "sha256:19010b7b9fa0dc7756a6e105b2aacd3a80f798af3c25c273be64d7beeb482cb1"},
>>>>>>> 9299a356
]
sphinx-autoapi = [
    {file = "sphinx-autoapi-1.8.1.tar.gz", hash = "sha256:842c0a8f49c824803f7edee31cb1cabd5001a987553bec7b4681283ec9e47d4a"},
    {file = "sphinx_autoapi-1.8.1-py2.py3-none-any.whl", hash = "sha256:aa453c1011e64ebdf6937539de4d65fe9c6a94c62c5522d2bcdf9aed5cd41ff1"},
]
sphinxcontrib-applehelp = [
    {file = "sphinxcontrib-applehelp-1.0.2.tar.gz", hash = "sha256:a072735ec80e7675e3f432fcae8610ecf509c5f1869d17e2eecff44389cdbc58"},
    {file = "sphinxcontrib_applehelp-1.0.2-py2.py3-none-any.whl", hash = "sha256:806111e5e962be97c29ec4c1e7fe277bfd19e9652fb1a4392105b43e01af885a"},
]
sphinxcontrib-devhelp = [
    {file = "sphinxcontrib-devhelp-1.0.2.tar.gz", hash = "sha256:ff7f1afa7b9642e7060379360a67e9c41e8f3121f2ce9164266f61b9f4b338e4"},
    {file = "sphinxcontrib_devhelp-1.0.2-py2.py3-none-any.whl", hash = "sha256:8165223f9a335cc1af7ffe1ed31d2871f325254c0423bc0c4c7cd1c1e4734a2e"},
]
sphinxcontrib-htmlhelp = [
    {file = "sphinxcontrib-htmlhelp-1.0.3.tar.gz", hash = "sha256:e8f5bb7e31b2dbb25b9cc435c8ab7a79787ebf7f906155729338f3156d93659b"},
    {file = "sphinxcontrib_htmlhelp-1.0.3-py2.py3-none-any.whl", hash = "sha256:3c0bc24a2c41e340ac37c85ced6dafc879ab485c095b1d65d2461ac2f7cca86f"},
]
sphinxcontrib-jsmath = [
    {file = "sphinxcontrib-jsmath-1.0.1.tar.gz", hash = "sha256:a9925e4a4587247ed2191a22df5f6970656cb8ca2bd6284309578f2153e0c4b8"},
    {file = "sphinxcontrib_jsmath-1.0.1-py2.py3-none-any.whl", hash = "sha256:2ec2eaebfb78f3f2078e73666b1415417a116cc848b72e5172e596c871103178"},
]
sphinxcontrib-qthelp = [
    {file = "sphinxcontrib-qthelp-1.0.3.tar.gz", hash = "sha256:4c33767ee058b70dba89a6fc5c1892c0d57a54be67ddd3e7875a18d14cba5a72"},
    {file = "sphinxcontrib_qthelp-1.0.3-py2.py3-none-any.whl", hash = "sha256:bd9fc24bcb748a8d51fd4ecaade681350aa63009a347a8c14e637895444dfab6"},
]
sphinxcontrib-serializinghtml = [
    {file = "sphinxcontrib-serializinghtml-1.1.4.tar.gz", hash = "sha256:eaa0eccc86e982a9b939b2b82d12cc5d013385ba5eadcc7e4fed23f4405f77bc"},
    {file = "sphinxcontrib_serializinghtml-1.1.4-py2.py3-none-any.whl", hash = "sha256:f242a81d423f59617a8e5cf16f5d4d74e28ee9a66f9e5b637a18082991db5a9a"},
]
toml = [
    {file = "toml-0.10.2-py2.py3-none-any.whl", hash = "sha256:806143ae5bfb6a3c6e736a764057db0e6a0e05e338b5630894a5f779cabb4f9b"},
    {file = "toml-0.10.2.tar.gz", hash = "sha256:b3bda1d108d5dd99f4a20d24d9c348e91c4db7ab1b749200bded2f839ccbe68f"},
]
tornado = [
    {file = "tornado-6.1-cp35-cp35m-macosx_10_9_x86_64.whl", hash = "sha256:d371e811d6b156d82aa5f9a4e08b58debf97c302a35714f6f45e35139c332e32"},
    {file = "tornado-6.1-cp35-cp35m-manylinux1_i686.whl", hash = "sha256:0d321a39c36e5f2c4ff12b4ed58d41390460f798422c4504e09eb5678e09998c"},
    {file = "tornado-6.1-cp35-cp35m-manylinux1_x86_64.whl", hash = "sha256:9de9e5188a782be6b1ce866e8a51bc76a0fbaa0e16613823fc38e4fc2556ad05"},
    {file = "tornado-6.1-cp35-cp35m-manylinux2010_i686.whl", hash = "sha256:61b32d06ae8a036a6607805e6720ef00a3c98207038444ba7fd3d169cd998910"},
    {file = "tornado-6.1-cp35-cp35m-manylinux2010_x86_64.whl", hash = "sha256:3e63498f680547ed24d2c71e6497f24bca791aca2fe116dbc2bd0ac7f191691b"},
    {file = "tornado-6.1-cp35-cp35m-manylinux2014_aarch64.whl", hash = "sha256:6c77c9937962577a6a76917845d06af6ab9197702a42e1346d8ae2e76b5e3675"},
    {file = "tornado-6.1-cp35-cp35m-win32.whl", hash = "sha256:6286efab1ed6e74b7028327365cf7346b1d777d63ab30e21a0f4d5b275fc17d5"},
    {file = "tornado-6.1-cp35-cp35m-win_amd64.whl", hash = "sha256:fa2ba70284fa42c2a5ecb35e322e68823288a4251f9ba9cc77be04ae15eada68"},
    {file = "tornado-6.1-cp36-cp36m-macosx_10_9_x86_64.whl", hash = "sha256:0a00ff4561e2929a2c37ce706cb8233b7907e0cdc22eab98888aca5dd3775feb"},
    {file = "tornado-6.1-cp36-cp36m-manylinux1_i686.whl", hash = "sha256:748290bf9112b581c525e6e6d3820621ff020ed95af6f17fedef416b27ed564c"},
    {file = "tornado-6.1-cp36-cp36m-manylinux1_x86_64.whl", hash = "sha256:e385b637ac3acaae8022e7e47dfa7b83d3620e432e3ecb9a3f7f58f150e50921"},
    {file = "tornado-6.1-cp36-cp36m-manylinux2010_i686.whl", hash = "sha256:25ad220258349a12ae87ede08a7b04aca51237721f63b1808d39bdb4b2164558"},
    {file = "tornado-6.1-cp36-cp36m-manylinux2010_x86_64.whl", hash = "sha256:65d98939f1a2e74b58839f8c4dab3b6b3c1ce84972ae712be02845e65391ac7c"},
    {file = "tornado-6.1-cp36-cp36m-manylinux2014_aarch64.whl", hash = "sha256:e519d64089b0876c7b467274468709dadf11e41d65f63bba207e04217f47c085"},
    {file = "tornado-6.1-cp36-cp36m-win32.whl", hash = "sha256:b87936fd2c317b6ee08a5741ea06b9d11a6074ef4cc42e031bc6403f82a32575"},
    {file = "tornado-6.1-cp36-cp36m-win_amd64.whl", hash = "sha256:cc0ee35043162abbf717b7df924597ade8e5395e7b66d18270116f8745ceb795"},
    {file = "tornado-6.1-cp37-cp37m-macosx_10_9_x86_64.whl", hash = "sha256:7250a3fa399f08ec9cb3f7b1b987955d17e044f1ade821b32e5f435130250d7f"},
    {file = "tornado-6.1-cp37-cp37m-manylinux1_i686.whl", hash = "sha256:ed3ad863b1b40cd1d4bd21e7498329ccaece75db5a5bf58cd3c9f130843e7102"},
    {file = "tornado-6.1-cp37-cp37m-manylinux1_x86_64.whl", hash = "sha256:dcef026f608f678c118779cd6591c8af6e9b4155c44e0d1bc0c87c036fb8c8c4"},
    {file = "tornado-6.1-cp37-cp37m-manylinux2010_i686.whl", hash = "sha256:70dec29e8ac485dbf57481baee40781c63e381bebea080991893cd297742b8fd"},
    {file = "tornado-6.1-cp37-cp37m-manylinux2010_x86_64.whl", hash = "sha256:d3f7594930c423fd9f5d1a76bee85a2c36fd8b4b16921cae7e965f22575e9c01"},
    {file = "tornado-6.1-cp37-cp37m-manylinux2014_aarch64.whl", hash = "sha256:3447475585bae2e77ecb832fc0300c3695516a47d46cefa0528181a34c5b9d3d"},
    {file = "tornado-6.1-cp37-cp37m-win32.whl", hash = "sha256:e7229e60ac41a1202444497ddde70a48d33909e484f96eb0da9baf8dc68541df"},
    {file = "tornado-6.1-cp37-cp37m-win_amd64.whl", hash = "sha256:cb5ec8eead331e3bb4ce8066cf06d2dfef1bfb1b2a73082dfe8a161301b76e37"},
    {file = "tornado-6.1-cp38-cp38-macosx_10_9_x86_64.whl", hash = "sha256:20241b3cb4f425e971cb0a8e4ffc9b0a861530ae3c52f2b0434e6c1b57e9fd95"},
    {file = "tornado-6.1-cp38-cp38-manylinux1_i686.whl", hash = "sha256:c77da1263aa361938476f04c4b6c8916001b90b2c2fdd92d8d535e1af48fba5a"},
    {file = "tornado-6.1-cp38-cp38-manylinux1_x86_64.whl", hash = "sha256:fba85b6cd9c39be262fcd23865652920832b61583de2a2ca907dbd8e8a8c81e5"},
    {file = "tornado-6.1-cp38-cp38-manylinux2010_i686.whl", hash = "sha256:1e8225a1070cd8eec59a996c43229fe8f95689cb16e552d130b9793cb570a288"},
    {file = "tornado-6.1-cp38-cp38-manylinux2010_x86_64.whl", hash = "sha256:d14d30e7f46a0476efb0deb5b61343b1526f73ebb5ed84f23dc794bdb88f9d9f"},
    {file = "tornado-6.1-cp38-cp38-manylinux2014_aarch64.whl", hash = "sha256:8f959b26f2634a091bb42241c3ed8d3cedb506e7c27b8dd5c7b9f745318ddbb6"},
    {file = "tornado-6.1-cp38-cp38-win32.whl", hash = "sha256:34ca2dac9e4d7afb0bed4677512e36a52f09caa6fded70b4e3e1c89dbd92c326"},
    {file = "tornado-6.1-cp38-cp38-win_amd64.whl", hash = "sha256:6196a5c39286cc37c024cd78834fb9345e464525d8991c21e908cc046d1cc02c"},
    {file = "tornado-6.1-cp39-cp39-macosx_10_9_x86_64.whl", hash = "sha256:f0ba29bafd8e7e22920567ce0d232c26d4d47c8b5cf4ed7b562b5db39fa199c5"},
    {file = "tornado-6.1-cp39-cp39-manylinux1_i686.whl", hash = "sha256:33892118b165401f291070100d6d09359ca74addda679b60390b09f8ef325ffe"},
    {file = "tornado-6.1-cp39-cp39-manylinux1_x86_64.whl", hash = "sha256:7da13da6f985aab7f6f28debab00c67ff9cbacd588e8477034c0652ac141feea"},
    {file = "tornado-6.1-cp39-cp39-manylinux2010_i686.whl", hash = "sha256:e0791ac58d91ac58f694d8d2957884df8e4e2f6687cdf367ef7eb7497f79eaa2"},
    {file = "tornado-6.1-cp39-cp39-manylinux2010_x86_64.whl", hash = "sha256:66324e4e1beede9ac79e60f88de548da58b1f8ab4b2f1354d8375774f997e6c0"},
    {file = "tornado-6.1-cp39-cp39-manylinux2014_aarch64.whl", hash = "sha256:a48900ecea1cbb71b8c71c620dee15b62f85f7c14189bdeee54966fbd9a0c5bd"},
    {file = "tornado-6.1-cp39-cp39-win32.whl", hash = "sha256:d3d20ea5782ba63ed13bc2b8c291a053c8d807a8fa927d941bd718468f7b950c"},
    {file = "tornado-6.1-cp39-cp39-win_amd64.whl", hash = "sha256:548430be2740e327b3fe0201abe471f314741efcb0067ec4f2d7dcfb4825f3e4"},
    {file = "tornado-6.1.tar.gz", hash = "sha256:33c6e81d7bd55b468d2e793517c909b139960b6c790a60b7991b9b6b76fb9791"},
]
traitlets = [
    {file = "traitlets-5.0.5-py3-none-any.whl", hash = "sha256:69ff3f9d5351f31a7ad80443c2674b7099df13cc41fc5fa6e2f6d3b0330b0426"},
    {file = "traitlets-5.0.5.tar.gz", hash = "sha256:178f4ce988f69189f7e523337a3e11d91c786ded9360174a3d9ca83e79bc5396"},
]
typed-ast = [
    {file = "typed_ast-1.4.3-cp35-cp35m-manylinux1_i686.whl", hash = "sha256:2068531575a125b87a41802130fa7e29f26c09a2833fea68d9a40cf33902eba6"},
    {file = "typed_ast-1.4.3-cp35-cp35m-manylinux1_x86_64.whl", hash = "sha256:c907f561b1e83e93fad565bac5ba9c22d96a54e7ea0267c708bffe863cbe4075"},
    {file = "typed_ast-1.4.3-cp35-cp35m-manylinux2014_aarch64.whl", hash = "sha256:1b3ead4a96c9101bef08f9f7d1217c096f31667617b58de957f690c92378b528"},
    {file = "typed_ast-1.4.3-cp35-cp35m-win32.whl", hash = "sha256:dde816ca9dac1d9c01dd504ea5967821606f02e510438120091b84e852367428"},
    {file = "typed_ast-1.4.3-cp35-cp35m-win_amd64.whl", hash = "sha256:777a26c84bea6cd934422ac2e3b78863a37017618b6e5c08f92ef69853e765d3"},
    {file = "typed_ast-1.4.3-cp36-cp36m-macosx_10_9_x86_64.whl", hash = "sha256:f8afcf15cc511ada719a88e013cec87c11aff7b91f019295eb4530f96fe5ef2f"},
    {file = "typed_ast-1.4.3-cp36-cp36m-manylinux1_i686.whl", hash = "sha256:52b1eb8c83f178ab787f3a4283f68258525f8d70f778a2f6dd54d3b5e5fb4341"},
    {file = "typed_ast-1.4.3-cp36-cp36m-manylinux1_x86_64.whl", hash = "sha256:01ae5f73431d21eead5015997ab41afa53aa1fbe252f9da060be5dad2c730ace"},
    {file = "typed_ast-1.4.3-cp36-cp36m-manylinux2014_aarch64.whl", hash = "sha256:c190f0899e9f9f8b6b7863debfb739abcb21a5c054f911ca3596d12b8a4c4c7f"},
    {file = "typed_ast-1.4.3-cp36-cp36m-win32.whl", hash = "sha256:398e44cd480f4d2b7ee8d98385ca104e35c81525dd98c519acff1b79bdaac363"},
    {file = "typed_ast-1.4.3-cp36-cp36m-win_amd64.whl", hash = "sha256:bff6ad71c81b3bba8fa35f0f1921fb24ff4476235a6e94a26ada2e54370e6da7"},
    {file = "typed_ast-1.4.3-cp37-cp37m-macosx_10_9_x86_64.whl", hash = "sha256:0fb71b8c643187d7492c1f8352f2c15b4c4af3f6338f21681d3681b3dc31a266"},
    {file = "typed_ast-1.4.3-cp37-cp37m-manylinux1_i686.whl", hash = "sha256:760ad187b1041a154f0e4d0f6aae3e40fdb51d6de16e5c99aedadd9246450e9e"},
    {file = "typed_ast-1.4.3-cp37-cp37m-manylinux1_x86_64.whl", hash = "sha256:5feca99c17af94057417d744607b82dd0a664fd5e4ca98061480fd8b14b18d04"},
    {file = "typed_ast-1.4.3-cp37-cp37m-manylinux2014_aarch64.whl", hash = "sha256:95431a26309a21874005845c21118c83991c63ea800dd44843e42a916aec5899"},
    {file = "typed_ast-1.4.3-cp37-cp37m-win32.whl", hash = "sha256:aee0c1256be6c07bd3e1263ff920c325b59849dc95392a05f258bb9b259cf39c"},
    {file = "typed_ast-1.4.3-cp37-cp37m-win_amd64.whl", hash = "sha256:9ad2c92ec681e02baf81fdfa056fe0d818645efa9af1f1cd5fd6f1bd2bdfd805"},
    {file = "typed_ast-1.4.3-cp38-cp38-macosx_10_9_x86_64.whl", hash = "sha256:b36b4f3920103a25e1d5d024d155c504080959582b928e91cb608a65c3a49e1a"},
    {file = "typed_ast-1.4.3-cp38-cp38-manylinux1_i686.whl", hash = "sha256:067a74454df670dcaa4e59349a2e5c81e567d8d65458d480a5b3dfecec08c5ff"},
    {file = "typed_ast-1.4.3-cp38-cp38-manylinux1_x86_64.whl", hash = "sha256:7538e495704e2ccda9b234b82423a4038f324f3a10c43bc088a1636180f11a41"},
    {file = "typed_ast-1.4.3-cp38-cp38-manylinux2014_aarch64.whl", hash = "sha256:af3d4a73793725138d6b334d9d247ce7e5f084d96284ed23f22ee626a7b88e39"},
    {file = "typed_ast-1.4.3-cp38-cp38-win32.whl", hash = "sha256:f2362f3cb0f3172c42938946dbc5b7843c2a28aec307c49100c8b38764eb6927"},
    {file = "typed_ast-1.4.3-cp38-cp38-win_amd64.whl", hash = "sha256:dd4a21253f42b8d2b48410cb31fe501d32f8b9fbeb1f55063ad102fe9c425e40"},
    {file = "typed_ast-1.4.3-cp39-cp39-macosx_10_9_x86_64.whl", hash = "sha256:f328adcfebed9f11301eaedfa48e15bdece9b519fb27e6a8c01aa52a17ec31b3"},
    {file = "typed_ast-1.4.3-cp39-cp39-manylinux1_i686.whl", hash = "sha256:2c726c276d09fc5c414693a2de063f521052d9ea7c240ce553316f70656c84d4"},
    {file = "typed_ast-1.4.3-cp39-cp39-manylinux1_x86_64.whl", hash = "sha256:cae53c389825d3b46fb37538441f75d6aecc4174f615d048321b716df2757fb0"},
    {file = "typed_ast-1.4.3-cp39-cp39-manylinux2014_aarch64.whl", hash = "sha256:b9574c6f03f685070d859e75c7f9eeca02d6933273b5e69572e5ff9d5e3931c3"},
    {file = "typed_ast-1.4.3-cp39-cp39-win32.whl", hash = "sha256:209596a4ec71d990d71d5e0d312ac935d86930e6eecff6ccc7007fe54d703808"},
    {file = "typed_ast-1.4.3-cp39-cp39-win_amd64.whl", hash = "sha256:9c6d1a54552b5330bc657b7ef0eae25d00ba7ffe85d9ea8ae6540d2197a3788c"},
    {file = "typed_ast-1.4.3.tar.gz", hash = "sha256:fb1bbeac803adea29cedd70781399c99138358c26d05fcbd23c13016b7f5ec65"},
]
typer = [
    {file = "typer-0.3.2-py3-none-any.whl", hash = "sha256:ba58b920ce851b12a2d790143009fa00ac1d05b3ff3257061ff69dbdfc3d161b"},
    {file = "typer-0.3.2.tar.gz", hash = "sha256:5455d750122cff96745b0dec87368f56d023725a7ebc9d2e54dd23dc86816303"},
]
typing-extensions = [
    {file = "typing_extensions-3.10.0.0-py2-none-any.whl", hash = "sha256:0ac0f89795dd19de6b97debb0c6af1c70987fd80a2d62d1958f7e56fcc31b497"},
    {file = "typing_extensions-3.10.0.0-py3-none-any.whl", hash = "sha256:779383f6086d90c99ae41cf0ff39aac8a7937a9283ce0a414e5dd782f4c94a84"},
    {file = "typing_extensions-3.10.0.0.tar.gz", hash = "sha256:50b6f157849174217d0656f99dc82fe932884fb250826c18350e159ec6cdf342"},
]
unidecode = [
    {file = "Unidecode-1.2.0-py2.py3-none-any.whl", hash = "sha256:12435ef2fc4cdfd9cf1035a1db7e98b6b047fe591892e81f34e94959591fad00"},
    {file = "Unidecode-1.2.0.tar.gz", hash = "sha256:8d73a97d387a956922344f6b74243c2c6771594659778744b2dbdaad8f6b727d"},
]
urllib3 = [
    {file = "urllib3-1.26.4-py2.py3-none-any.whl", hash = "sha256:2f4da4594db7e1e110a944bb1b551fdf4e6c136ad42e4234131391e21eb5b0df"},
    {file = "urllib3-1.26.4.tar.gz", hash = "sha256:e7b021f7241115872f92f43c6508082facffbd1c048e3c6e2bb9c2a157e28937"},
]
wcwidth = [
    {file = "wcwidth-0.2.5-py2.py3-none-any.whl", hash = "sha256:beb4802a9cebb9144e99086eff703a642a13d6a0052920003a230f3294bbe784"},
    {file = "wcwidth-0.2.5.tar.gz", hash = "sha256:c4d647b99872929fdb7bdcaa4fbe7f01413ed3d98077df798530e5b04f116c83"},
]
wrapt = [
    {file = "wrapt-1.12.1.tar.gz", hash = "sha256:b62ffa81fb85f4332a4f609cab4ac40709470da05643a082ec1eb88e6d9b97d7"},
]
zipp = [
    {file = "zipp-3.4.1-py3-none-any.whl", hash = "sha256:51cb66cc54621609dd593d1787f286ee42a5c0adbb4b29abea5a63edc3e03098"},
    {file = "zipp-3.4.1.tar.gz", hash = "sha256:3607921face881ba3e026887d8150cca609d517579abe052ac81fc5aeffdbd76"},
]<|MERGE_RESOLUTION|>--- conflicted
+++ resolved
@@ -196,11 +196,7 @@
 
 [[package]]
 name = "docutils"
-<<<<<<< HEAD
-version = "0.17.1"
-=======
 version = "0.16"
->>>>>>> 9299a356
 description = "Docutils -- Python Documentation Utilities"
 category = "dev"
 optional = false
@@ -731,11 +727,7 @@
 
 [[package]]
 name = "sphinx"
-<<<<<<< HEAD
-version = "3.5.3"
-=======
 version = "3.5.4"
->>>>>>> 9299a356
 description = "Python documentation generator"
 category = "dev"
 optional = false
@@ -745,11 +737,7 @@
 alabaster = ">=0.7,<0.8"
 babel = ">=1.3"
 colorama = {version = ">=0.3.5", markers = "sys_platform == \"win32\""}
-<<<<<<< HEAD
-docutils = ">=0.12"
-=======
 docutils = ">=0.12,<0.17"
->>>>>>> 9299a356
 imagesize = "*"
 Jinja2 = ">=2.3"
 packaging = "*"
@@ -1099,13 +1087,8 @@
     {file = "docopt-0.6.2.tar.gz", hash = "sha256:49b3a825280bd66b3aa83585ef59c4a8c82f2c8a522dbe754a8bc8d08c85c491"},
 ]
 docutils = [
-<<<<<<< HEAD
-    {file = "docutils-0.17.1-py2.py3-none-any.whl", hash = "sha256:cf316c8370a737a022b72b56874f6602acf974a37a9fba42ec2876387549fc61"},
-    {file = "docutils-0.17.1.tar.gz", hash = "sha256:686577d2e4c32380bb50cbb22f575ed742d58168cee37e99117a854bcd88f125"},
-=======
     {file = "docutils-0.16-py2.py3-none-any.whl", hash = "sha256:0c5b78adfbf7762415433f5515cd5c9e762339e23369dbe8000d84a4bf4ab3af"},
     {file = "docutils-0.16.tar.gz", hash = "sha256:c2de3a60e9e7d07be26b7f2b00ca0309c207e06c100f9cc2a94931fc75a478fc"},
->>>>>>> 9299a356
 ]
 flake8 = [
     {file = "flake8-3.9.2-py2.py3-none-any.whl", hash = "sha256:bf8fd333346d844f616e8d47905ef3a3384edae6b4e9beb0c5101e25e3110907"},
@@ -1422,13 +1405,8 @@
     {file = "snowballstemmer-2.1.0.tar.gz", hash = "sha256:e997baa4f2e9139951b6f4c631bad912dfd3c792467e2f03d7239464af90e914"},
 ]
 sphinx = [
-<<<<<<< HEAD
-    {file = "Sphinx-3.5.3-py3-none-any.whl", hash = "sha256:3f01732296465648da43dec8fb40dc451ba79eb3e2cc5c6d79005fd98197107d"},
-    {file = "Sphinx-3.5.3.tar.gz", hash = "sha256:ce9c228456131bab09a3d7d10ae58474de562a6f79abb3dc811ae401cf8c1abc"},
-=======
     {file = "Sphinx-3.5.4-py3-none-any.whl", hash = "sha256:2320d4e994a191f4b4be27da514e46b3d6b420f2ff895d064f52415d342461e8"},
     {file = "Sphinx-3.5.4.tar.gz", hash = "sha256:19010b7b9fa0dc7756a6e105b2aacd3a80f798af3c25c273be64d7beeb482cb1"},
->>>>>>> 9299a356
 ]
 sphinx-autoapi = [
     {file = "sphinx-autoapi-1.8.1.tar.gz", hash = "sha256:842c0a8f49c824803f7edee31cb1cabd5001a987553bec7b4681283ec9e47d4a"},
